--- conflicted
+++ resolved
@@ -5,10 +5,8 @@
 
 ## [0.20.5] - 2025-10-05
 
-<<<<<<< HEAD
 ### Changed
 - Rewrote the English and Russian READMEs to reflect the matured workspace, feature flags, telemetry flows and transport integrations introduced across the 0.20 releases.
-=======
 ### Fixed
 - Promoted the gRPC converter to an infallible `From<Error>` implementation
   while retaining the `TryFrom` API via the new documented
@@ -17,7 +15,6 @@
   booleans to silence Clippy without regressing runtime behaviour.
 - Simplified the `AppResult` alias test to avoid large `Err` variant warnings
   from Clippy's `result_large_err` lint.
->>>>>>> e559fca8
 
 ## [0.20.4] - 2025-10-04
 

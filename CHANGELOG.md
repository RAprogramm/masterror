--- conflicted
+++ resolved
@@ -6,13 +6,10 @@
 ## [0.24.10] - 2025-10-26
 
 ### Fixed
-<<<<<<< HEAD
 - Regenerated the README from its template so the \`readme_is_in_sync\` check
   passes after refreshing the crate version metadata.
-=======
 - Removed the deprecated `doc_auto_cfg` rustdoc feature gate so documentation
   builds succeed on the docs.rs nightly toolchain again.
->>>>>>> 3256d969
 
 ## [0.24.9] - 2025-10-25
 

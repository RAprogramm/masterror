# Changelog
All notable changes to this project will be documented in this file.

## [Unreleased]

<<<<<<< HEAD
## [0.21.0] - 2025-10-08

### Added
- Introduced typed `ensure!` and `fail!` macros as allocation-free alternatives
  to `anyhow::ensure!`/`anyhow::bail!`, complete with documentation and tests.

### Changed
- Highlighted the new control-flow macros across the English and Russian
  READMEs and module documentation so adopters discover them alongside the
  derive tooling.
=======
## [0.20.8] - 2025-10-08

### Fixed
- Classified Redis `BusyLoadingError` responses as `DependencyUnavailable` and
  preserved their retry advice in metadata so downstreams can distinguish cache
  warmup from client mistakes when the `redis` feature is enabled.
- Serialized the serde_json syntax error position using the location reported
  by `serde_json::Error` to stay aligned with the upstream parser changes.
- Guarded the tracing telemetry test with a process-wide mutex to prevent
  spurious race failures when the full feature suite runs the test harness in
  parallel.
>>>>>>> a8ad1174

## [0.20.7] - 2025-10-07

### Fixed
- Replaced the remaining fallible `Status::try_from` conversions in the Tonic
  adapter tests with the infallible `Status::from` API so Clippy's
  `unnecessary_fallible_conversions` lint passes under `-D warnings`.

## [0.20.6] - 2025-10-06

### Fixed
- Restored compilation on Rust 1.90+ by aliasing the infallible gRPC
  conversion error to `core::convert::Infallible` and re-exporting it without
  exposing the private `convert::tonic` module.

## [0.20.5] - 2025-10-05

### Changed
- Rewrote the English and Russian READMEs to reflect the matured workspace, feature flags, telemetry flows and transport integrations introduced across the 0.20 releases.
### Fixed
- Promoted the gRPC converter to an infallible `From<Error>` implementation
  while retaining the `TryFrom` API via the new documented
  `StatusConversionError`, satisfying Clippy's infallible conversion lint.
- Collapsed nested metadata guards in the Tonic adapter and reused borrowed
  booleans to silence Clippy without regressing runtime behaviour.
- Simplified the `AppResult` alias test to avoid large `Err` variant warnings
  from Clippy's `result_large_err` lint.

## [0.20.4] - 2025-10-04

### Added
- Implemented `FromStr` support for `AppCode` together with a lightweight
  `ParseAppCodeError` so RFC7807 responses and documentation examples can parse
  machine codes without bespoke helpers.

### Fixed
- Removed the redundant `#![cfg(feature = "axum")]` attribute and tightened
  Axum, SQLx and Tonic integration tests to satisfy `-D warnings` builds.
- Allowed attaching JSON details via `ErrorResponse::with_details` without
  tripping Clippy's `result_large_err` lint by documenting the intentional
  `AppError` return shape.

## [0.20.3] - 2025-10-03

### Fixed
- Restored the Axum transport adapter in builds by wiring the `convert::axum`
  module into the crate graph and relaxing the tests to validate responses via
  `serde_json::Value` instead of requiring `ProblemJson` deserialization.
- Hardened converter telemetry for Redis, Reqwest, SQLx, Tonic and multipart
  integrations by owning metadata strings where necessary and covering
  non-exhaustive enums so the crate compiles cleanly on Rust 1.90.
- Reworked `ProblemJson` metadata internals to use `Cow<'static, str>` keys and
  values, preserving zero-copy behaviour for borrowed data while allowing owned
  fallbacks required by the updated converters.

## [0.20.2] - 2025-10-02

### Fixed
- Restored compatibility with Rust 1.89 by updating gRPC, Redis, SQLx and
  serde_json integrations to avoid deprecated APIs, unsafe environment
  mutations and Debug requirements that no longer hold.
- Added deterministic backtrace preference overrides for unit tests so
  telemetry behavior remains covered without mutating global environment
  variables.
- Ensured config error mapping gracefully handles new non-exhaustive variants
  by falling back to a generic context that captures the formatted error.

## [0.20.1] - 2025-10-01

### Changed
- Enriched converter metadata across `multipart`, `redis`, `reqwest`,
  `serde_json` and `sqlx` integrations to surface HTTP status details,
  retry-after hints and structured failure positions while keeping existing
  error categories intact.
- Updated the Teloxide mapping to classify `ApiError::InvalidToken` as
  `Unauthorized` and hash potentially sensitive network error details before
  emitting telemetry.

### Tests
- Extended integration tests to assert the new metadata fields, retry hints,
  and redaction policies covering the updated converters.

## [0.20.0] - 2025-09-30

### Added
- Added a `Context::redact_field_mut` builder method to tweak metadata
  redaction policies in place before attaching additional fields.
- Extended response tests to cover JSON serialization of redacted payloads and
  hashed metadata along with checks for the opt-in internal formatters.

### Changed
- Verified `ErrorResponse` and `ProblemJson` serialization respects message and
  metadata redaction policies, ensuring secrets stay out of wire payloads while
  keeping diagnostic logging intact.

## [0.19.0] - 2025-09-29

### Changed
- Reworked `AppError` storage to keep sources behind shared `Arc` handles and
  lazily capture optional `Backtrace` snapshots without allocating when
  `RUST_BACKTRACE` disables them.
- Updated the `masterror::Error` derive and `ResultExt` conversions to forward
  sources/backtraces automatically under the new storage layout.

### Tests
- Added regression coverage for chained error sources and conditional
  backtrace capture driven by the `RUST_BACKTRACE` environment variable.

## [0.18.0] - 2025-09-28

### Added
- Added the `AppCode::UserAlreadyExists` classification and mapped it to RFC7807
  responses with the appropriate retry hint.

### Changed
- Switched all integration converters in `src/convert/*` to build structured
  `Context` metadata before producing `Error` values, including HTTP status,
  operation, endpoint, duration and retry/edit flags.
- Extended integration tests to validate the enriched metadata, retry behavior
  and error code/category mappings across the updated converters.

## [0.17.0] - 2025-09-27

### Added
- Per-field redaction metadata via a new [`FieldRedaction`] enum, default
  heuristics for common secret keys (passwords, tokens, card numbers) and the
  `Context::redact_field` / `AppError::redact_field` helpers.
- `#[masterror(redact(fields(...)))]` support in the derive macro to configure
  metadata policies alongside message redaction.
- Opt-in internal formatters for [`ErrorResponse`] and [`ProblemJson`] that are
  safe to use in diagnostic logs without additional serialization boilerplate.

### Changed
- Problem JSON and legacy `ErrorResponse` serialization now hash, mask or drop
  metadata according to per-field policies while honoring the global redaction
  flag.
- Redaction-aware conversions ensure redactable messages fall back to the error
  kind across HTTP and gRPC mappings.

## [0.16.0] - 2025-09-26

### Changed
- Switched the internal `AppError` source storage to `Arc<dyn Error>` and added a
  shared `with_source_arc` helper so conversions can reuse existing `Arc`
  handles without extra allocations.
- Replaced the backtrace slot with an `Option<Backtrace>` managed through an
  environment-aware lazy capture that respects `RUST_BACKTRACE` and avoids
  snapshot allocation when disabled.
- Updated the `masterror::Error` derive and `ResultExt` conversions to forward
  sources using the new shared storage while preserving error chains.

### Tests
- Added regression coverage for the `std::error::Error` chain, `Arc` source
  preservation in the derives, and conditional backtrace capture driven by the
  `RUST_BACKTRACE` environment variable.

## [0.15.0] - 2025-09-25

### Added
- Introduced a `response::problem_json` module with an RFC7807 `ProblemJson`
  payload that serializes metadata, gRPC mappings and retry/authentication
  hints while respecting the message redaction policy.
- Added an optional `tonic` feature exposing `TryFrom<Error> for tonic::Status`
  with sanitized metadata and canonical gRPC code mapping.
- Published a compile-time `CODE_MAPPINGS` table mapping each `AppCode` to
  HTTP, gRPC and problem type information for reuse across transports.

### Changed
- Updated Axum and Actix integrations to emit `application/problem+json`
  bodies, attach `Retry-After`/`WWW-Authenticate` headers automatically and
  avoid leaking redactable messages or metadata.
- Re-exported `ProblemJson` from the crate root alongside `ErrorResponse` for
  direct construction in custom handlers.

### Tests
- Added unit coverage for the problem+json metadata sanitizer, header
  propagation in Axum, and gRPC code mapping under the new `tonic` feature.


## [0.14.1] - 2025-09-25

### Changed
- Boxed the internal `AppError` payload inside a new `ErrorInner` allocation,
  keeping public field access via `Deref` while shrinking the error to a
  pointer-sized handle that shares metadata, retry hints, and backtrace state.

### Removed
- Dropped `clippy::result_large_err` allowances in response helpers and tests
  now that `AppError` is pointer-sized and lint-clean without suppressions.

### Fixed
- Removed the unused `BacktraceSlot::get` helper to restore builds with `-D warnings`.
- Simplified the metrics recorder test harness with dedicated types to satisfy
  `clippy::type_complexity` without sacrificing coverage.

## [0.14.0] - 2025-09-24

### Added
- Introduced optional `tracing`, `metrics` and `backtrace` features. When
  enabled they emit structured `tracing` events, increment the
  `error_total{code,category}` counter and capture lazy [`Backtrace`] snapshots
  from a new `AppError::emit_telemetry` hook.

### Changed
- Reworked the `AppError` core to emit telemetry exactly once, track dirty
  mutations and expose a crate-private `new_raw` constructor for contexts that
  enrich errors before flushing instrumentation.
- Updated Axum and Actix integrations to rely on the telemetry hook instead of
  manually logging errors while preserving backward-compatible APIs.

### Tests
- Added tracing dispatcher coverage to assert a single telemetry event with MDC
  propagated `trace_id` values.
- Installed a deterministic metrics recorder in unit tests to confirm
  `error_total` increments once per error.

## [0.13.1] - 2025-09-23

### Fixed
- Documented allowances for `clippy::result_large_err` on APIs that intentionally
  expose the rich `AppError` payload, restoring lint-clean builds.

## [0.13.0] - 2025-09-23

### Added
- Introduced `#[derive(Masterror)]` and the `#[masterror(...)]` attribute to
  convert domain errors directly into [`masterror::Error`] while capturing
  metadata, message redaction policy and optional transport mappings.
- Added transport mapping descriptors in `mapping::{HttpMapping, GrpcMapping,
  ProblemMapping}` generated by the new derive for HTTP/gRPC/problem-json
  integrations.

### Changed
- Re-exported the `Masterror` derive from the crate root alongside the existing
  `Error` derive.

### Documentation
- Expanded crate docs and both READMEs with `Masterror` examples, telemetry
  guidance and redaction policy notes.

### Tests
- Added integration tests and trybuild coverage exercising the
  `#[masterror(...)]` attribute and generated mapping tables.

## [0.12.1] - 2025-10-30

### Added
- Introduced the `Context` builder for enriching error conversions with
  metadata, caller tracking, and redaction hints via `ResultExt::ctx`.
- Implemented the `ResultExt` trait to wrap fallible operations into
  `masterror::Error` without extra allocations while merging context fields.

### Documentation
- Added rustdoc examples showcasing `Context` chaining and the new
  `ResultExt` helper.

### Tests
- Added unit coverage for `ResultExt::ctx`, ensuring happy-path results pass
  through and error branches preserve metadata and sources.

## [0.12.0] - 2025-10-29

### Added
- Introduced typed `Metadata` storage with `Field`/`FieldValue` builders and helper functions in `field::*`.
- Captured error sources and backtraces inside the new `app_error::Error` container, exposing `MessageEditPolicy` to control redaction.

### Changed
- Replaced the legacy `AppError` struct with the richer `Error` model carrying `AppCode`, metadata, retry/auth hints and transport policy.
- Updated response mapping and constructors to preserve machine-readable codes without extra allocations.

### Documentation
- Refreshed crate docs, README (EN/RU) and examples to highlight metadata helpers and the new error contract.

### Tests
- Added regression coverage ensuring codes, metadata and sources survive conversions without unnecessary cloning.

## [0.11.2] - 2025-10-28

### Changed
- Surfaced the [`AppErrorKind`] display text as the fallback `ErrorResponse`
  message so clients receive semantic descriptions without providing a custom
  message.

### Tests
- Added regression coverage ensuring bare `AppError` kinds map to their
  corresponding default message.

## [0.11.1] - 2025-10-27

### Documentation
- Added a multi-page error-handling wiki (`docs/wiki`) with beginner-friendly
  walkthroughs, framework patterns, and comparisons against `thiserror` and
  `anyhow`.
- Linked the wiki from the README template so crate consumers can discover it
  directly on crates.io and docs.rs.
- Highlighted the native derive macros, typed telemetry, browser logging, and
  Turnkey taxonomy across the README template and regenerated README.
- Refreshed the Russian README with the same capability summary and updated the
  installation snippets to `0.11.1`.
- Expanded the crate-level documentation to cover `#[app_error]`/`#[provide]`
  usage and link to `std::error::Request` telemetry extraction.

## [0.11.0] - 2025-10-26

### Changed
- Updated `AppError::database` to accept `Option<Cow<'static, str>>`, allowing
  bare `None` calls without type annotations, and added the helper
  `AppError::database_with_message` for the common message-bearing path.

### Documentation
- Refreshed the `AppError::database` docs to illustrate the new constructor
  behavior and helper usage.

### Tests
- Expanded database constructor tests to cover both the helper and bare `None`
  scenario.

## [0.10.9] - 2025-10-26

### Fixed
- Tightened Turnkey rate-limit heuristics to require explicit phrases while
  preserving stack-backed searches for short ASCII patterns, preventing matches
  on unrelated words such as "corporate".

### Tests
- Added regression coverage to ensure corporate network outages and operational
  failure rates classify as network/service issues rather than rate limits.
  
### Changed
- Raised the documented MSRV to Rust 1.90 to match the `rust-version`
  requirement.

### Documentation
- Regenerated the README from the template so installation snippets reflect the
  new crate version and MSRV statement.

## [0.10.8] - 2025-10-25

### Fixed
- Updated the release workflow to publish `masterror-template` before
  `masterror-derive`, ensuring crates.io recognises the shared dependency during
  release automation.

## [0.10.7] - 2025-10-24

### Fixed
- Published the shared template parser crate so `masterror-derive` no longer
  depends on a workspace-only package when uploaded to crates.io.

### Documentation
- Added a dedicated README for `masterror-template` describing installation,
  parsing examples and formatter metadata for crates.io readers.
### Tests
- Added regression coverage for long classifier needles to exercise the
  heap-allocation fallback.

### Changed
- Added an owning `From<AppError>` conversion for `ErrorResponse` and updated the
  Axum adapter to use it, eliminating redundant clones when building HTTP error
  bodies.
 - Precomputed lowercase Turnkey classifier needles with a stack-backed buffer
  to remove repeated transformations while keeping the common zero-allocation
  path for short patterns.
- Bumped `masterror-derive` to `0.6.6` and `masterror-template` to `0.3.6` so
  downstream users rely on the newly published parser crate.


## [0.10.6] - 2025-09-21

### Fixed
- Added a crate-local README for `masterror-derive` so `cargo publish` passes
  when crates.io validates the `readme` manifest key.

### Changed
- Bumped `masterror-derive` to `0.6.2` to capture the packaging fix.

### Documentation
- Documented the derive macros and supported attributes in
  `masterror-derive/README.md` for crates.io readers.

## [0.10.5] - 2025-09-20

### Added
- Re-exported `masterror-derive` macros from `masterror` so consumers only depend on a single crate while deriving application errors.

### Changed
- Published `masterror-derive` as a standalone crate (`0.6.1`) and configured the release workflow to publish it before `masterror` with retries and tag/MSRV validation.

### Documentation
- Described `#[provide]` telemetry providers and `#[app_error]` conversions with
  end-to-end examples in the derive guide ([README](README.md#structured-telemetry-providers-and-apperror-mappings),
  [README.ru](README.ru.md#%D0%B0%D1%82%D1%80%D0%B8%D0%B1%D1%83%D1%82%D1%8B-provide-%D0%B8-apperror)).

## [0.10.4] - 2025-09-20

### Fixed
- Ensured `cargo package --locked` passes by switching workspace dependencies on
  `masterror-derive` / `masterror-template` to registry entries and overriding
  them locally through `.cargo/config`, keeping CI dry runs green without
  breaking local development.

## [0.10.2] - 2025-10-23

### Added
- Forward dynamic width and precision specifiers by emitting every declared
  format argument into the generated `write!` call, so placeholders like
  `{value:>width$}` and `{value:.precision$}` remain valid when deriving
  `Display`.

### Changed
- `FormatArgumentsEnv` now surfaces tokens for all named, positional and
  implicit bindings—even when they are only referenced from format specs—so
  width/precision values reach the formatting engine.
- `render_template`/`build_template_arguments` combine the resolved
  placeholders with the full format argument list, ensuring the macro invocation
  always receives the required bindings.

### Tests
- Added UI fixtures and integration assertions covering dynamic width and
  precision formatting to guard against regressions.

### Documentation
- Documented the dynamic width/precision support alongside the formatting
  guidance (including the Russian translation).

## [0.10.1] - 2025-10-22

### Changed
- Relaxed template formatter parsing so only typed formatters treat `#` as the
  alternate flag, allowing display placeholders such as `{value:#>4}` to round-
  trip without spurious `TemplateError::InvalidFormatter` errors.

### Tests
- Extended formatter unit tests and UI derive coverage to exercise hash-filled
  display specs and ensure they parse correctly.

### Documentation
- Documented the broader display formatter support (including `#` as a fill
  character) in the templating README section.

## [0.10.0] - 2025-10-21

### Added
- Preserved the raw format fragment for display-only placeholders, exposing it
  through `TemplateFormatter::display_spec()`/`format_fragment()` so derived
  implementations can forward `:>8`, `:.3`, and similar specifiers to
  `write!`.

### Changed
- `TemplateFormatter` now owns display specs and `TemplatePlaceholder::formatter`
  returns a reference to reflect the richer formatter representation.

### Tests
- Added a trybuild pass case and runtime assertions covering display alignment,
  precision, and fill specifiers to prevent regressions.

### Documentation
- Documented the new display formatter support in the README (including the
  Russian translation) with examples showing how to recover preserved specs.

## [0.9.0] - 2025-10-20

### Added
- Parsed dot-prefixed display shorthands into a projection AST so `.limits.lo`,
  `.0.data`, and chained method calls like `.suggestion.as_ref().map_or_else(...)`
  resolve against struct fields and variant bindings.
- Extended the `error_derive` integration suite and trybuild fixtures with
  regressions covering nested projections for named and tuple variants.

### Changed
- Shorthand resolution now builds expressions from the projection AST, preserving
  raw identifiers, tuple indices, and method invocations when generating code.

### Documentation
- Documented the richer shorthand projection support in the README and template
  so downstream users know complex field/method chains are available.

## [0.8.0] - 2025-10-14

### Added
- Recognised `#[provide(ref = ..., value = ...)]` on struct and enum fields,
  allowing derived errors to surface domain telemetry through
  `std::error::Request` alongside backtraces.

### Changed
- `masterror-derive` now generates `provide` implementations whenever custom
  telemetry is requested, forwarding `Request` values to sources and invoking
  `provide_ref`/`provide_value` with proper `Option` handling.

### Tests
- Extended the `error_derive` integration suite with regressions covering
  telemetry provided by structs, tuple variants and optional fields, including
  both reference and owned payloads.

### Documentation
- Documented the `#[provide(...)]` attribute in the README with examples showing
  reference and owned telemetry as well as optional fields.

## [0.7.0] - 2025-10-13

### Added
- Recognised `#[app_error(...)]` on derived structs and enum variants, capturing
  the mapped `AppErrorKind`, optional `AppCode` and whether the formatted
  `Display` output should become the public message.
- Generated `From<Error>` implementations that construct `masterror::AppError`
  (and, when requested, `AppCode`) by matching on enum variants and invoking
  `AppError::with`/`AppError::bare`.

### Tests
- Introduced trybuild fixtures covering successful struct/enum conversions and
  compile failures for missing metadata, including message propagation checks in
  the passing cases.

### Documentation
- Documented the `#[app_error(...)]` attribute in the README, outlining the
  struct and enum mapping patterns and the `message` flag behaviour.

## [0.6.6] - 2025-10-24

### Fixed
- Pointed the derive crate at the published `masterror-template` dependency so
  `cargo publish` succeeds without private workspace patches.

## [0.6.5] - 2025-10-12

### Added
- Accepted `.field` and `.0` shorthand expressions in `#[error("...")]` format
  argument lists, resolving them against struct and variant fields without
  moving the original values.

### Changed
- The format argument resolver now tracks whether it operates on a struct or a
  destructured enum variant, allowing field shorthands to reuse local bindings
  and honour pointer formatting requirements.

### Tests
- Added trybuild pass cases covering named, positional and implicit arguments,
  formatter path handlers and the new field shorthand expressions.
- Introduced compile-fail fixtures for duplicate argument names, mixing
  implicit placeholders after explicitly indexed ones and combining
  `transparent` with `fmt` handlers.
- Extended the runtime `error_derive` suite with assertions exercising the
  shorthand field accessors.

## [0.6.4] - 2025-10-11

### Added
- Exposed an internal `provide` shim that mirrors `thiserror`'s
  `ThiserrorProvide`, enabling derived errors to forward
  `core::error::Request` values to their sources.

### Changed
- Allow `#[backtrace]` to be paired with `#[source]`/`#[from]` fields when the
  field type implements `Error`, while retaining diagnostics for incompatible
  non-source fields.
- Track whether backtrace detection is explicit or inferred so generated
  implementations avoid providing the same backtrace twice when delegating to
  sources.
- Update the generated `provide` methods to call `thiserror_provide` on source
  fields before exposing the stored backtrace, ensuring delegated traces reach
  callers.

### Tests
- Added regression tests covering direct and optional sources annotated with
  `#[backtrace]`, validating delegated backtrace propagation and `None`
  handling.

## [0.6.3] - 2025-10-10

### Added
- Invoke custom `#[error(fmt = <path>)]` handlers for structs and enum variants,
  borrowing fields and forwarding the formatter reference just like `thiserror`.

### Changed
- Ensure duplicate `fmt` attributes report a single diagnostic without
  suppressing the derived display implementation.

### Tests
- Extend the formatter trybuild suite with success cases covering struct and
  enum formatter paths.

## [0.6.2] - 2025-10-09

### Added
- Resolve `#[error("...")]` format arguments when generating `Display`
  implementations, supporting named bindings, explicit indices and implicit
  placeholders via a shared argument environment.

### Changed
- Detect additional format arguments, implicit placeholders and non-`Display`
  formatters in `render_template`, delegating complex cases to a single
  `write!` invocation while retaining the lightweight `f.write_str` path for
  literal-only templates. The helper that assembles format arguments now keeps
  positional/implicit bindings ahead of named ones to satisfy the formatting
  macro contract.

### Tests
- Cover named format argument expressions, implicit placeholder ordering and
  enum variants using format arguments.

## [0.6.0] - 2025-10-08

### Added
- Recognised empty placeholder bodies (`{}` / `{:?}`) as implicit positional
  identifiers, numbering them by appearance and exposing the new
  `TemplateIdentifier::Implicit` variant in the template API.
- Propagated the implicit identifier metadata through
  `template_support::TemplateIdentifierSpec`, ensuring derive-generated display
  implementations resolve tuple fields in placeholder order.

### Fixed
- Preserved `TemplateError::EmptyPlaceholder` diagnostics for whitespace-only
  placeholders, matching previous error reporting for invalid bodies.

### Tests
- Added parser regressions covering implicit placeholder sequencing and the
  whitespace-only error path.

## [0.5.15] - 2025-10-07

### Added
- Parse `#[error("...")]` attribute arguments into structured `FormatArg`
  entries, tracking named bindings and positional indices for future
  `format_args!` integration.
- Recognise `#[error(fmt = <path>)]` handlers, capturing the formatter path and
  associated arguments while guarding against duplicate `fmt` specifications.

### Fixed
- Produce dedicated diagnostics when unsupported combinations are used, such as
  providing format arguments alongside `#[error(transparent)]`.

### Tests
- Extend the `trybuild` suite with regression cases covering duplicate `fmt`
  handlers and transparent attributes that erroneously include arguments.

## [0.5.14] - 2025-10-06

### Added
- Prepared the derive input structures for future `format_args!` support by
  introducing display specification variants for templates with arguments and
  `fmt = <path>` handlers, along with `FormatArgsSpec`/`FormatArg` metadata
  scaffolding.

## [0.5.13] - 2025-10-05

### Documentation
- Documented the formatter trait helpers (`TemplateFormatter::is_alternate`,
  `TemplateFormatter::from_kind`, and `TemplateFormatterKind::specifier`/`supports_alternate`)
  across README variants and crate docs, including guidance on the extended
  formatter table and compatibility with `thiserror` v2.

## [0.5.12] - 2025-10-04

### Tests
- Added runtime assertions covering every derive formatter variant and
  validating lowercase versus uppercase rendering differences during error
  formatting.
- Expanded the formatter `trybuild` suite with per-formatter success cases and
  new compile-fail fixtures for unsupported uppercase specifiers to guarantee
  diagnostics remain descriptive.

## [0.5.11] - 2025-10-03

### Changed
- Aligned the derive display generator with `TemplateFormatterKind`, invoking the
  appropriate `core::fmt` trait for every placeholder variant and preserving the
  default `Display` path when no formatter is provided, mirroring `thiserror`'s
  behaviour.

## [0.5.10] - 2025-10-02

### Changed
- Template parser now recognises formatter traits even when alignment, sign or
  width flags precede the type specifier, constructing the matching
  `TemplateFormatter` variant and keeping alternate (`#`) detection aligned with
  `thiserror`.

### Tests
- Extended parser unit tests to cover complex formatter specifiers and
  additional malformed cases to guard diagnostic accuracy.

## [0.5.9] - 2025-10-01

### Added
- `TemplateFormatterKind` enumerating the formatter traits supported by
  `#[error("...")]`, plus `TemplateFormatter::from_kind`/`kind()` helpers for
  constructing and inspecting placeholders programmatically.

### Changed
- Formatter parsing now routes through `TemplateFormatterKind`, ensuring lookup
  tables, `is_alternate` handling and downstream derives share the same
  canonical representation.

### Documentation
- Documented `TemplateFormatterKind` usage and the new inspection helpers
  across README variants.

## [0.5.8] - 2025-09-30

### Changed
- `masterror::Error` now infers sources named `source` and backtrace fields of
  type `std::backtrace::Backtrace`/`Option<std::backtrace::Backtrace>` even
  without explicit attributes, matching `thiserror`'s ergonomics.

### Tests
- Expanded derive tests to cover implicit `source`/`backtrace` detection across
  structs and enums.

## [0.5.7] - 2025-09-29

### Added
- `masterror::error::template` module providing a parsed representation of
  `#[error("...")]` strings and a formatter hook for future custom derives.
- Internal `masterror-derive` crate powering the native `masterror::Error`
  derive macro.
- Template placeholders now accept the same formatter traits as `thiserror`
  (`:?`, `:x`, `:X`, `:p`, `:b`, `:o`, `:e`, `:E`) so existing derives keep
  compiling when hexadecimal, binary, pointer or exponential formatting is
  requested.

### Changed
- `masterror::Error` now uses the in-tree derive, removing the dependency on
  `thiserror` while keeping the same runtime behaviour and diagnostics.

### Documentation
- Documented formatter trait usage across README.md, README.ru.md and the
  `masterror::error` module, noting compatibility with `thiserror` v2 and
  demonstrating programmatic `TemplateFormatter` inspection.

## [0.5.6] - 2025-09-28

### Tests
- Added runtime coverage exercising every derive formatter variant (including
  case-sensitive formatters) and asserted the rendered output.
- Added `trybuild` suites that compile successful formatter usage and verify the
  emitted diagnostics for unsupported specifiers.

## [0.5.5] - 2025-09-27

### Fixed
- Derive formatter generation now matches on every `TemplateFormatter`
  variant and calls the corresponding `::core::fmt` trait (including the
  default `Display` path), mirroring `thiserror`'s placeholder handling.

## [0.5.4] - 2025-09-26

### Fixed
- Template parser mirrors `thiserror`'s formatter trait detection, ensuring
  `:?`, `:x`, `:X`, `:p`, `:b`, `:o`, `:e` and `:E` specifiers resolve to the
  appropriate `TemplateFormatter` variant while still flagging unsupported
  flags precisely.

### Tests
- Added parser-level unit tests that cover every supported formatter specifier
  and assert graceful failures for malformed format strings.

## [0.5.2] - 2025-09-25

### Fixed
- Added a workspace `deny.toml` allow-list for MIT, Apache-2.0 and Unicode-3.0
  licenses so `cargo deny` accepts existing dependencies.
- Declared SPDX license expressions for the internal `masterror-derive` and
  `masterror-template` crates to avoid unlicensed warnings.

## [0.5.1] - 2025-09-24

### Changed
- Replaced the optional `sqlx` dependency with `sqlx-core` so enabling the
  feature no longer pulls in `rsa` via the MySQL driver, fixing the
  `RUSTSEC-2023-0071` advisory reported by `cargo audit`.

### Security
- Added `cargo audit` to the pre-commit hook and CI workflow; published a
  README badge to surface the audit status.

### Added
- Composite GitHub Action (`.github/actions/cargo-deny`) that installs and runs
  `cargo-deny` checks for reuse across workflows.
- `cargo deny` step in the reusable CI pipeline to catch advisories, bans,
  license and source issues automatically.
- README badges surfacing the Cargo Deny status so consumers can quickly verify
  supply-chain checks.

## [0.5.0] - 2025-09-23

### Added
- Re-exported `thiserror::Error` as `masterror::Error`, making it possible to
  derive domain errors without an extra dependency. The derive supports
  `#[from]` conversions, validates `#[error(transparent)]` wrappers, and mirrors
  `thiserror`'s ergonomics.
- Added `BrowserConsoleError::context()` for retrieving browser-provided
  diagnostics when console logging fails.

### Changed
- README generation now pulls from crate metadata via the build script while
  staying inert during `cargo package`, preventing dirty worktrees in release
  workflows.

### Documentation
- Documented deriving custom errors via `masterror::Error` and expanded the
  browser console section with context-handling guidance.
- Added a release checklist and described the automated README sync process.

### Tests
- Added regression tests covering derive behaviour (including `#[from]` and
  transparent wrappers) and ensuring the README stays in sync with its
  template.
- Added a guard test that enforces the `AppResult<_>` alias over raw
  `Result<_, AppError>` usages within the crate.

## [0.4.0] - 2025-09-15
### Added
- Optional `frontend` feature:
  - Converts [`AppError`] and [`ErrorResponse`] into `wasm_bindgen::JsValue` for browser contexts.
  - Logs structured errors to the browser console via `console.error`.
- `BrowserConsoleError` and `BrowserConsoleExt` API for WASM front-ends.

### Documentation
- Documented browser/WASM support and console logging workflow in the README and crate docs.

## [0.3.6] - 2025-10-24

### Added
- Wrote a README for crates.io explaining installation and parser usage.

### Fixed
- Removed the `publish = false` flag so the shared template parser can be
  released alongside the derive crate.

## [0.3.5] - 2025-09-12
### Added
- Conversion from `teloxide_core::RequestError` into `AppError` (feature `teloxide`).

## [0.3.4] - 2025-09-12
### Added
- `ErrorResponse::with_retry_after_duration` helper for specifying retry advice via `Duration`.
- Conversion from `telegram_webapp_sdk::utils::validate_init_data::ValidationError` into `AppError` (feature `telegram-webapp-sdk`).

### Changed
- `AppError::log` now includes the stable `code` field alongside `kind`.
- `AppError` stores messages as `Cow<'static, str>` to avoid unnecessary allocations.

### Documentation
- Clarified how `config::ConfigError` converts into `AppErrorKind::Config`.
- Documented that `MultipartError` maps to `AppErrorKind::BadRequest` in the Axum adapter.

### Tests
- Added unit test verifying `config::ConfigError` mapping.
- Added Axum test asserting `MultipartError` becomes `AppErrorKind::BadRequest` and preserves the message.
- Expanded Actix test to check JSON body and `Retry-After`/`WWW-Authenticate` headers.
- Covered fallback classification of unknown messages as `TurnkeyErrorKind::Service`.
- Expanded coverage of `telegram_webapp_sdk` mapping across all `ValidationError` variants.

## [0.3.3] - 2025-09-11
### Added
- `ErrorResponse::status_code()` exposing validated `StatusCode`.
- `ErrorResponse::new` now checks the supplied status code.

### Changed
- Preserve original `reqwest` timeout error text.
- Redis errors map to `AppErrorKind::Cache`.
- Dependencies updated.

### Fixed
- Axum and Actix adapters reuse `status_code()` to avoid type mismatches.

### Documentation
- Clarified `contains_nocase` and `ascii_lower` comments.

## [0.3.2] - 2025-09-08
### Added
- New feature flag `turnkey`:
  - Provides `TurnkeyErrorKind` (stable taxonomy of Turnkey-specific failures).
  - Provides `TurnkeyError` (kind + public message).
  - Adds `classify_turnkey_error` helper for mapping raw SDK/provider messages.
  - Includes conversions into `AppError` / `AppErrorKind`.

### Notes
- Feature is framework-agnostic; no extra dependencies are pulled.

## [0.3.1] - 2025-08-25
### Added
- Implemented `axum::response::IntoResponse` for `AppError` (behind the `axum` feature).
  This allows using `AppError` directly as a rejection type in Axum extractors and handlers.

### Notes
- The implementation delegates to `ErrorResponse` to ensure a single, stable wire contract.

## [0.3.0] - 2025-08-24
### Added
- `AppCode` — stable machine-readable error code (part of the wire contract).
- `ErrorResponse.code`, `ErrorResponse.retry`, `ErrorResponse.www_authenticate` fields.
- Axum/Actix integrations now set `Retry-After` and `WWW-Authenticate` headers when applicable.

### Changed (breaking)
- `ErrorResponse::new` now requires `(status: u16, code: AppCode, message: impl Into<String>)`.

### Migration
- Replace `ErrorResponse::new(status, "msg")` with  
  `ErrorResponse::new(status, AppCode::<Variant>, "msg")`.
- Optionally use `.with_retry_after_secs(...)` and/or `.with_www_authenticate(...)`
  to populate the new fields.

## [0.2.1] - 2025-08-20
### Changed
- Cleaned up feature flags: clarified `openapi` vs `openapi-*`.
- Simplified error DTOs (`ErrorResponse`) with proper `ToSchema` support.
- Minor code cleanup in Actix and SQLx integration.

### Notes
- **MSRV:** 1.89
- **No unsafe**

## [0.2.0] - 2025-08-20
### Added
- Actix integration:
  - `AppError` implements `actix_web::ResponseError`.
  - `ErrorResponse` implements `actix_web::Responder`.

### Changed
- Expanded documentation:
  - Complete `README.md` with installation, usage examples, and feature flags.
  - Improved module-level doc comments and design notes.
- Error conversions: feature-gated submodules (`sqlx`, `reqwest`, `redis`, `tokio`, `validator`, etc.).

### Notes
- **MSRV:** 1.89
- **No unsafe:** the crate forbids `unsafe`.

[0.10.7]: https://github.com/RAprogramm/masterror/releases/tag/v0.10.7
[0.10.6]: https://github.com/RAprogramm/masterror/releases/tag/v0.10.6
[0.6.6]: https://github.com/RAprogramm/masterror/releases/tag/v0.6.6
[0.6.5]: https://github.com/RAprogramm/masterror/releases/tag/v0.6.5
[0.6.4]: https://github.com/RAprogramm/masterror/releases/tag/v0.6.4
[0.6.3]: https://github.com/RAprogramm/masterror/releases/tag/v0.6.3
[0.6.2]: https://github.com/RAprogramm/masterror/releases/tag/v0.6.2
[0.6.0]: https://github.com/RAprogramm/masterror/releases/tag/v0.6.0
[0.5.2]: https://github.com/RAprogramm/masterror/releases/tag/v0.5.2
[0.5.1]: https://github.com/RAprogramm/masterror/releases/tag/v0.5.1
[0.5.0]: https://github.com/RAprogramm/masterror/releases/tag/v0.5.0
[0.4.0]: https://github.com/RAprogramm/masterror/releases/tag/v0.4.0
[0.3.6]: https://github.com/RAprogramm/masterror/releases/tag/v0.3.6
[0.3.5]: https://github.com/RAprogramm/masterror/releases/tag/v0.3.5
[0.3.4]: https://github.com/RAprogramm/masterror/releases/tag/v0.3.4
[0.3.3]: https://github.com/RAprogramm/masterror/releases/tag/v0.3.3
[0.3.2]: https://github.com/RAprogramm/masterror/releases/tag/v0.3.2
[0.3.1]: https://github.com/RAprogramm/masterror/releases/tag/v0.3.1
[0.3.0]: https://github.com/RAprogramm/masterror/releases/tag/v0.3.0
[0.2.1]: https://github.com/RAprogramm/masterror/releases/tag/v0.2.1
[0.2.0]: https://github.com/RAprogramm/masterror/releases/tag/v0.2.0
<|MERGE_RESOLUTION|>--- conflicted
+++ resolved
@@ -3,7 +3,6 @@
 
 ## [Unreleased]
 
-<<<<<<< HEAD
 ## [0.21.0] - 2025-10-08
 
 ### Added
@@ -14,7 +13,6 @@
 - Highlighted the new control-flow macros across the English and Russian
   READMEs and module documentation so adopters discover them alongside the
   derive tooling.
-=======
 ## [0.20.8] - 2025-10-08
 
 ### Fixed
@@ -26,7 +24,6 @@
 - Guarded the tracing telemetry test with a process-wide mutex to prevent
   spurious race failures when the full feature suite runs the test harness in
   parallel.
->>>>>>> a8ad1174
 
 ## [0.20.7] - 2025-10-07
 

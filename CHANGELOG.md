--- conflicted
+++ resolved
@@ -3,25 +3,20 @@
 
 ## [Unreleased]
 
-<<<<<<< HEAD
 ## [0.10.7] - 2025-10-24
-
-### Changed
-- Precomputed lowercase Turnkey classifier needles with a stack-backed buffer
-  to remove repeated transformations while keeping the common zero-allocation
-  path for short patterns.
 
 ### Tests
 - Added regression coverage for long classifier needles to exercise the
   heap-allocation fallback.
-=======
-## [0.10.7] - 2025-09-22
 
 ### Changed
 - Added an owning `From<AppError>` conversion for `ErrorResponse` and updated the
   Axum adapter to use it, eliminating redundant clones when building HTTP error
   bodies.
->>>>>>> abcddf3e
+ - Precomputed lowercase Turnkey classifier needles with a stack-backed buffer
+  to remove repeated transformations while keeping the common zero-allocation
+  path for short patterns.
+
 
 ## [0.10.6] - 2025-09-21
 

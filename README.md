--- conflicted
+++ resolved
@@ -85,48 +85,7 @@
 ---
 
 <details>
-<<<<<<< HEAD
-=======
-  <summary><b>Why this crate?</b></summary>
-
-- **Stable taxonomy.** Small set of `AppErrorKind` categories mapping conservatively to HTTP.
-- **Framework-agnostic.** No assumptions, no `unsafe`, MSRV pinned.
-- **Opt-in integrations.** Zero default features; you enable what you need.
-- **Clean wire contract.** `ProblemJson { type?, title, status, detail?, code, grpc?, metadata? }` with `Retry-After` / `WWW-Authenticate` headers when present.
-- **Typed telemetry.** `Metadata` preserves structured key/value context without `String` maps.
-- **One log at boundary.** Log once with `tracing`.
-- **Less boilerplate.** Built-in conversions, compact prelude, and the
-  native `masterror::Error` derive with `#[from]` / `#[error(transparent)]`
-  support.
-- **Consistent workspace.** Same error surface across crates.
-
-</details>
-
-<details>
-  <summary><b>Installation</b></summary>
-
-~~~toml
-[dependencies]
-# lean core
-masterror = { version = "0.20.5", default-features = false }
-
-# with Axum/Actix + JSON + integrations
-# masterror = { version = "0.20.5", features = [
-#   "axum", "actix", "openapi", "serde_json",
-#   "tracing", "metrics", "backtrace", "sqlx",
-#   "sqlx-migrate", "reqwest", "redis", "validator",
-#   "config", "tokio", "multipart", "teloxide",
-#   "telegram-webapp-sdk", "tonic", "frontend", "turnkey"
-# ] }
-~~~
-
-**MSRV:** 1.90
-**No unsafe:** forbidden by crate.
-
-</details>
-
-<details>
->>>>>>> e559fca8
+
   <summary><b>Quick start</b></summary>
 
 Create an error:
@@ -419,18 +378,64 @@
 ~~~
 
 </details>
-
-### Further resources
-
-- Explore the [error-handling wiki](docs/wiki/index.md) for step-by-step guides,
-  comparisons with `thiserror`/`anyhow`, and troubleshooting recipes.
-- Browse the [crate documentation on docs.rs](https://docs.rs/masterror) for API
-  details, feature-specific guides and transport tables.
-- Check [`CHANGELOG.md`](CHANGELOG.md) for release highlights and migration notes.
-
-<<<<<<< HEAD
----
-=======
+<details>
+  <summary><b>Web framework integrations</b></summary>
+
+<details>
+  <summary>Axum</summary>
+
+~~~rust
+// features = ["axum", "serde_json"]
+...
+    assert!(payload.is_object());
+
+    #[cfg(target_arch = "wasm32")]
+    {
+        if let Err(console_err) = err.log_to_browser_console() {
+            eprintln!(
+                "failed to log to browser console: {:?}",
+                console_err.context()
+            );
+        }
+    }
+
+    Ok(())
+}
+~~~
+
+- On non-WASM targets `log_to_browser_console` returns
+  `BrowserConsoleError::UnsupportedTarget`.
+- `BrowserConsoleError::context()` exposes optional browser diagnostics for
+  logging/telemetry when console logging fails.
+
+</details>
+
+</details>
+
+<details>
+  <summary><b>Feature flags</b></summary>
+
+- `axum` — IntoResponse integration with structured JSON bodies
+- `actix` — Actix Web ResponseError and Responder implementations
+- `openapi` — Generate utoipa OpenAPI schema for ErrorResponse
+- `serde_json` — Attach structured JSON details to AppError
+- `tracing` — Emit structured tracing events when errors are constructed
+- `metrics` — Increment `error_total{code,category}` counter for each AppError
+- `backtrace` — Capture lazy `Backtrace` snapshots when telemetry is flushed
+- `sqlx` — Classify sqlx_core::Error variants into AppError kinds
+- `sqlx-migrate` — Map sqlx::migrate::MigrateError into AppError (Database)
+- `reqwest` — Classify reqwest::Error as timeout/network/external API
+- `redis` — Map redis::RedisError into cache-aware AppError
+- `validator` — Convert validator::ValidationErrors into validation failures
+- `config` — Propagate config::ConfigError as configuration issues
+- `tokio` — Classify tokio::time::error::Elapsed as timeout
+- `multipart` — Handle axum multipart extraction errors
+- `teloxide` — Convert teloxide_core::RequestError into domain errors
+- `telegram-webapp-sdk` — Surface Telegram WebApp validation failures
+- `tonic` — Convert AppError into tonic::Status with redaction
+- `frontend` — Log to the browser console and convert to JsValue on WASM
+- `turnkey` — Ship Turnkey-specific error taxonomy and conversions
+
 </details>
 
 <details>
@@ -511,35 +516,12 @@
 <details>
   <summary><b>Versioning & MSRV</b></summary>
 
-Semantic versioning. Breaking API/wire contract → major bump.
-MSRV = 1.90 (may raise in minor, never in patch).
-
-</details>
-
-<details>
-  <summary><b>Release checklist</b></summary>
-
-1. `cargo +nightly fmt --`
-1. `cargo clippy -- -D warnings`
-1. `cargo test --all`
-1. `cargo build` (regenerates README.md from the template)
-1. `cargo doc --no-deps`
-1. `cargo package --locked`
-
-</details>
-
-<details>
-  <summary><b>Non-goals</b></summary>
-
-- Not a general-purpose error aggregator like `anyhow`
-- Not a replacement for your domain errors
-
-</details>
-
-<details>
-  <summary><b>License</b></summary>
-
-Apache-2.0 OR MIT, at your option.
->>>>>>> e559fca8
+- Explore the [error-handling wiki](docs/wiki/index.md) for step-by-step guides,
+  comparisons with `thiserror`/`anyhow`, and troubleshooting recipes.
+- Browse the [crate documentation on docs.rs](https://docs.rs/masterror) for API
+  details, feature-specific guides and transport tables.
+- Check [`CHANGELOG.md`](CHANGELOG.md) for release highlights and migration notes.
+
+---
 
 MSRV: **1.90** · License: **MIT OR Apache-2.0** · No `unsafe`
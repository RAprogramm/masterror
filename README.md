# masterror · Framework-agnostic application error types

<!-- ⚠️ GENERATED FILE: edit README.template.md and run `cargo build` to refresh README.md before publishing.
     CI packaging will fail if README.md is stale. -->

[![Crates.io](https://img.shields.io/crates/v/masterror)](https://crates.io/crates/masterror)
[![docs.rs](https://img.shields.io/docsrs/masterror)](https://docs.rs/masterror)
[![Downloads](https://img.shields.io/crates/d/masterror)](https://crates.io/crates/masterror)
![MSRV](https://img.shields.io/badge/MSRV-1.90-blue)
![License](https://img.shields.io/badge/License-MIT%20or%20Apache--2.0-informational)
[![CI](https://github.com/RAprogramm/masterror/actions/workflows/ci.yml/badge.svg?branch=main)](https://github.com/RAprogramm/masterror/actions/workflows/ci.yml?query=branch%3Amain)
[![Security audit](https://github.com/RAprogramm/masterror/actions/workflows/ci.yml/badge.svg?branch=main&label=Security%20audit)](https://github.com/RAprogramm/masterror/actions/workflows/ci.yml?query=branch%3Amain)
[![Cargo Deny](https://img.shields.io/github/actions/workflow/status/RAprogramm/masterror/ci.yml?branch=main&label=Cargo%20Deny)](https://github.com/RAprogramm/masterror/actions/workflows/ci.yml?query=branch%3Amain)

> 🇷🇺 Читайте README на [русском языке](README.ru.md).

Small, pragmatic error model for API-heavy Rust services with native derives
and typed telemetry.
Core is framework-agnostic; integrations are opt-in via feature flags.
Stable categories, conservative HTTP mapping, no `unsafe`.

- Core types: `AppError`, `AppErrorKind`, `AppResult`, `AppCode`, `ProblemJson`, `ErrorResponse`, `Metadata`
- Derive macros: `#[derive(Error)]`, `#[derive(Masterror)]`, `#[app_error]`,
  `#[masterror(...)]`, `#[provide]` for domain mappings and structured
  telemetry
- Optional Axum/Actix integration and browser/WASM console logging
- Optional OpenAPI schema (via `utoipa`)
- Structured metadata helpers via `field::*` builders
- Conversions from `sqlx`, `reqwest`, `redis`, `validator`, `config`, `tokio`
- Turnkey domain taxonomy and helpers (`turnkey` feature)

👉 Explore the new [error-handling wiki](docs/wiki/index.md) for step-by-step
guides, comparisons with `thiserror`/`anyhow`, and troubleshooting recipes.

---

### TL;DR

~~~toml
[dependencies]
<<<<<<< HEAD
masterror = { version = "0.15.0", default-features = false }
# or with features:
# masterror = { version = "0.15.0", features = [
=======
masterror = { version = "0.14.1", default-features = false }
# or with features:
# masterror = { version = "0.14.1", features = [
>>>>>>> 55f45b4b
#   "axum", "actix", "openapi", "serde_json",
#   "tracing", "metrics", "backtrace", "sqlx",
#   "sqlx-migrate", "reqwest", "redis", "validator",
#   "config", "tokio", "multipart", "teloxide",
#   "telegram-webapp-sdk", "tonic", "frontend", "turnkey"
# ] }
~~~

*Since v0.5.0: derive custom errors via `#[derive(Error)]` (`use masterror::Error;`) and inspect browser logging failures with `BrowserConsoleError::context()`.*
*Since v0.4.0: optional `frontend` feature for WASM/browser console logging.*
*Since v0.3.0: stable `AppCode` enum and extended `ErrorResponse` with retry/authentication metadata.*
*Since v0.15.0: RFC7807 `ProblemJson` responses for HTTP integrations and `tonic::Status` conversion.*

---

<details>
  <summary><b>Why this crate?</b></summary>

- **Stable taxonomy.** Small set of `AppErrorKind` categories mapping conservatively to HTTP.
- **Framework-agnostic.** No assumptions, no `unsafe`, MSRV pinned.
- **Opt-in integrations.** Zero default features; you enable what you need.
- **Clean wire contract.** `ProblemJson { type?, title, status, detail?, code, grpc?, metadata? }` with `Retry-After` / `WWW-Authenticate` headers when present.
- **Typed telemetry.** `Metadata` preserves structured key/value context without `String` maps.
- **One log at boundary.** Log once with `tracing`.
- **Less boilerplate.** Built-in conversions, compact prelude, and the
  native `masterror::Error` derive with `#[from]` / `#[error(transparent)]`
  support.
- **Consistent workspace.** Same error surface across crates.

</details>

<details>
  <summary><b>Installation</b></summary>

~~~toml
[dependencies]
# lean core
<<<<<<< HEAD
masterror = { version = "0.15.0", default-features = false }

# with Axum/Actix + JSON + integrations
# masterror = { version = "0.15.0", features = [
=======
masterror = { version = "0.14.1", default-features = false }

# with Axum/Actix + JSON + integrations
# masterror = { version = "0.14.1", features = [
>>>>>>> 55f45b4b
#   "axum", "actix", "openapi", "serde_json",
#   "tracing", "metrics", "backtrace", "sqlx",
#   "sqlx-migrate", "reqwest", "redis", "validator",
#   "config", "tokio", "multipart", "teloxide",
#   "telegram-webapp-sdk", "tonic", "frontend", "turnkey"
# ] }
~~~

**MSRV:** 1.90
**No unsafe:** forbidden by crate.

</details>

<details>
  <summary><b>Quick start</b></summary>

Create an error:

~~~rust
use masterror::{AppError, AppErrorKind, field};

let err = AppError::new(AppErrorKind::BadRequest, "Flag must be set");
assert!(matches!(err.kind, AppErrorKind::BadRequest));
let err_with_meta = AppError::service("downstream")
    .with_field(field::str("request_id", "abc123"));
assert_eq!(err_with_meta.metadata().len(), 1);
~~~

With prelude:

~~~rust
use masterror::prelude::*;

fn do_work(flag: bool) -> AppResult<()> {
    if !flag {
        return Err(AppError::bad_request("Flag must be set"));
    }
    Ok(())
}
~~~

</details>

<details>
  <summary><b>Derive custom errors</b></summary>

~~~rust
use std::io;

use masterror::Error;

#[derive(Debug, Error)]
#[error("I/O failed: {source}")]
pub struct DomainError {
    #[from]
    #[source]
    source: io::Error,
}

#[derive(Debug, Error)]
#[error(transparent)]
pub struct WrappedDomainError(
    #[from]
    #[source]
    DomainError
);

fn load() -> Result<(), DomainError> {
    Err(io::Error::other("disk offline").into())
}

let err = load().unwrap_err();
assert_eq!(err.to_string(), "I/O failed: disk offline");

let wrapped = WrappedDomainError::from(err);
assert_eq!(wrapped.to_string(), "I/O failed: disk offline");
~~~

- `use masterror::Error;` brings the crate's derive macro into scope.
- `#[from]` automatically implements `From<...>` while ensuring wrapper shapes are
  valid.
- `#[error(transparent)]` enforces single-field wrappers that forward
  `Display`/`source` to the inner error.
- `#[app_error(kind = AppErrorKind::..., code = AppCode::..., message)]` maps the
  derived error into `AppError`/`AppCode`. The optional `code = ...` arm emits an
  `AppCode` conversion, while the `message` flag forwards the derived
  `Display` output as the public message instead of producing a bare error.
- `masterror::error::template::ErrorTemplate` parses `#[error("...")]`
  strings, exposing literal and placeholder segments so custom derives can be
  implemented without relying on `thiserror`.
- `TemplateFormatter` mirrors `thiserror`'s formatter detection so existing
  derives that relied on hexadecimal, pointer or exponential renderers keep
  compiling.
- Display placeholders preserve their raw format specs via
  `TemplateFormatter::display_spec()` and `TemplateFormatter::format_fragment()`,
  so derived code can forward `:>8`, `:.3` and other display-only options
  without reconstructing the original string.
- `TemplateFormatterKind` exposes the formatter trait requested by a
  placeholder, making it easy to branch on the requested rendering behaviour
  without manually matching every enum variant.

#### `#[derive(Masterror)]` and `#[masterror(...)]`

`#[derive(Masterror)]` wires a domain error directly into [`masterror::Error`],
augmenting it with metadata, redaction policy and optional transport mappings.
The accompanying `#[masterror(...)]` attribute mirrors the `#[app_error]`
syntax while remaining explicit about telemetry:

~~~rust
use masterror::{
    mapping::HttpMapping, AppCode, AppErrorKind, Error, Masterror, MessageEditPolicy
};

#[derive(Debug, Masterror)]
#[error("user {user_id} missing flag {flag}")]
#[masterror(
    code = AppCode::NotFound,
    category = AppErrorKind::NotFound,
    message,
    redact(message),
    telemetry(
        Some(masterror::field::str("user_id", user_id.clone())),
        attempt.map(|value| masterror::field::u64("attempt", value))
    ),
    map.grpc = 5,
    map.problem = "https://errors.example.com/not-found"
)]
struct MissingFlag {
    user_id: String,
    flag: &'static str,
    attempt: Option<u64>,
    #[source]
    source: Option<std::io::Error>
}

let err = MissingFlag {
    user_id: "alice".into(),
    flag: "beta",
    attempt: Some(2),
    source: None
};
let converted: Error = err.into();
assert_eq!(converted.code, AppCode::NotFound);
assert_eq!(converted.kind, AppErrorKind::NotFound);
assert_eq!(converted.edit_policy, MessageEditPolicy::Redact);
assert!(converted.metadata().get("user_id").is_some());

assert_eq!(
    MissingFlag::HTTP_MAPPING,
    HttpMapping::new(AppCode::NotFound, AppErrorKind::NotFound)
);
~~~

- `code` / `category` pick the public [`AppCode`] and internal
  [`AppErrorKind`].
- `message` forwards the formatted [`Display`] output as the safe public
  message. Omit it to keep the message private.
- `redact(message)` flips [`MessageEditPolicy`] to redactable at the transport
  boundary.
- `telemetry(...)` accepts expressions that evaluate to
  `Option<masterror::Field>`. Each populated field is inserted into the
  resulting [`Metadata`]; use `telemetry()` when no fields are attached.
- `map.grpc` / `map.problem` capture optional gRPC status codes (as `i32`) and
  RFC 7807 `type` URIs. The derive emits tables such as
  `MyError::HTTP_MAPPING`, `MyError::GRPC_MAPPING` and
  `MyError::PROBLEM_MAPPING` (or slice variants for enums) for downstream
  integrations.

All familiar field-level attributes (`#[from]`, `#[source]`, `#[backtrace]`)
are still honoured. Sources and backtraces are automatically attached to the
generated [`masterror::Error`].

#### Display shorthand projections

`#[error("...")]` supports the same shorthand syntax as `thiserror` for
referencing fields with `.field` or `.0`. The derive now understands chained
segments, so projections like `.limits.lo`, `.0.data` or
`.suggestion.as_ref().map_or_else(...)` keep compiling unchanged. Raw
identifiers and tuple indices are preserved, ensuring keywords such as
`r#type` and tuple fields continue to work even when you call methods on the
projected value.

~~~rust
use masterror::Error;

#[derive(Debug)]
struct Limits {
    lo: i32,
    hi: i32,
}

#[derive(Debug, Error)]
#[error(
    "range {lo}-{hi} suggestion {suggestion}",
    lo = .limits.lo,
    hi = .limits.hi,
    suggestion = .suggestion.as_ref().map_or_else(|| "<none>", |s| s.as_str())
)]
struct RangeError {
    limits: Limits,
    suggestion: Option<String>,
}

#[derive(Debug)]
struct Payload {
    data: &'static str,
}

#[derive(Debug, Error)]
enum UiError {
    #[error("tuple data {data}", data = .0.data)]
    Tuple(Payload),
    #[error(
        "named suggestion {value}",
        value = .suggestion.as_ref().map_or_else(|| "<none>", |s| s.as_str())
    )]
    Named { suggestion: Option<String> },
}
~~~

#### AppError conversions

Annotating structs or enum variants with `#[app_error(...)]` captures the
metadata required to convert the domain error into `AppError` (and optionally
`AppCode`). Every variant in an enum must provide the mapping when any variant
requests it.

~~~rust
use masterror::{AppCode, AppError, AppErrorKind, Error};

#[derive(Debug, Error)]
#[error("missing flag: {name}")]
#[app_error(kind = AppErrorKind::BadRequest, code = AppCode::BadRequest, message)]
struct MissingFlag {
    name: &'static str,
}

let app: AppError = MissingFlag { name: "feature" }.into();
assert!(matches!(app.kind, AppErrorKind::BadRequest));
assert_eq!(app.message.as_deref(), Some("missing flag: feature"));

let code: AppCode = MissingFlag { name: "feature" }.into();
assert!(matches!(code, AppCode::BadRequest));
~~~

For enums, each variant specifies the mapping while the derive generates a
single `From<Enum>` implementation that matches every variant:

~~~rust
#[derive(Debug, Error)]
enum ApiError {
    #[error("missing resource {id}")]
    #[app_error(
        kind = AppErrorKind::NotFound,
        code = AppCode::NotFound,
        message
    )]
    Missing { id: u64 },
    #[error("backend unavailable")]
    #[app_error(kind = AppErrorKind::Service, code = AppCode::Service)]
    Backend,
}

let missing = ApiError::Missing { id: 7 };
let as_app: AppError = missing.into();
assert_eq!(as_app.message.as_deref(), Some("missing resource 7"));
~~~

#### Structured telemetry providers and AppError mappings

`#[provide(...)]` exposes typed context through `std::error::Request`, while
`#[app_error(...)]` records how your domain error translates into `AppError`
and `AppCode`. The derive mirrors `thiserror`'s syntax and extends it with
optional telemetry propagation and direct conversions into the `masterror`
runtime types.

~~~rust
use std::error::request_ref;

use masterror::{AppCode, AppError, AppErrorKind, Error};

#[derive(Clone, Debug, PartialEq, Eq)]
struct TelemetrySnapshot {
    name:  &'static str,
    value: u64,
}

#[derive(Debug, Error)]
#[error("structured telemetry {snapshot:?}")]
#[app_error(kind = AppErrorKind::Service, code = AppCode::Service)]
struct StructuredTelemetryError {
    #[provide(ref = TelemetrySnapshot, value = TelemetrySnapshot)]
    snapshot: TelemetrySnapshot,
}

let err = StructuredTelemetryError {
    snapshot: TelemetrySnapshot {
        name: "db.query",
        value: 42,
    },
};

let snapshot = request_ref::<TelemetrySnapshot>(&err).expect("telemetry");
assert_eq!(snapshot.value, 42);

let app: AppError = err.into();
let via_app = request_ref::<TelemetrySnapshot>(&app).expect("telemetry");
assert_eq!(via_app.name, "db.query");
~~~

Optional telemetry only surfaces when present, so `None` does not register a
provider. Owned snapshots can still be provided as values when the caller
requests ownership:

~~~rust
use masterror::{AppCode, AppErrorKind, Error};

#[derive(Debug, Error)]
#[error("optional telemetry {telemetry:?}")]
#[app_error(kind = AppErrorKind::Internal, code = AppCode::Internal)]
struct OptionalTelemetryError {
    #[provide(ref = TelemetrySnapshot, value = TelemetrySnapshot)]
    telemetry: Option<TelemetrySnapshot>,
}

let noisy = OptionalTelemetryError {
    telemetry: Some(TelemetrySnapshot {
        name: "queue.depth",
        value: 17,
    }),
};
let silent = OptionalTelemetryError { telemetry: None };

assert!(request_ref::<TelemetrySnapshot>(&noisy).is_some());
assert!(request_ref::<TelemetrySnapshot>(&silent).is_none());
~~~

Enums support per-variant telemetry and conversion metadata. Each variant chooses
its own `AppErrorKind`/`AppCode` mapping while the derive generates a single
`From<Enum>` implementation:

~~~rust
#[derive(Debug, Error)]
enum EnumTelemetryError {
    #[error("named {label}")]
    #[app_error(kind = AppErrorKind::NotFound, code = AppCode::NotFound)]
    Named {
        label:    &'static str,
        #[provide(ref = TelemetrySnapshot)]
        snapshot: TelemetrySnapshot,
    },
    #[error("optional tuple")]
    #[app_error(kind = AppErrorKind::Timeout, code = AppCode::Timeout)]
    Optional(#[provide(ref = TelemetrySnapshot)] Option<TelemetrySnapshot>),
    #[error("owned tuple")]
    #[app_error(kind = AppErrorKind::Service, code = AppCode::Service)]
    Owned(#[provide(value = TelemetrySnapshot)] TelemetrySnapshot),
}

let owned = EnumTelemetryError::Owned(TelemetrySnapshot {
    name: "redis.latency",
    value: 3,
});
let app: AppError = owned.into();
assert!(matches!(app.kind, AppErrorKind::Service));
~~~

Compared to `thiserror`, you retain the familiar deriving surface while gaining
structured telemetry (`#[provide]`) and first-class conversions into
`AppError`/`AppCode` without writing manual `From` implementations.

#### Formatter traits

Placeholders default to `Display` (`{value}`) but can opt into richer
formatters via the same specifiers supported by `thiserror` v2.
`TemplateFormatter::is_alternate()` tracks the `#` flag, while
`TemplateFormatterKind` exposes the underlying `core::fmt` trait so derived
code can branch on the requested renderer without manual pattern matching.
Unsupported formatters surface a compile error that mirrors `thiserror`'s
diagnostics.

| Specifier        | `core::fmt` trait          | Example output         | Notes |
|------------------|----------------------------|------------------------|-------|
| _default_        | `core::fmt::Display`       | `value`                | User-facing strings; `#` has no effect. |
| `:?` / `:#?`     | `core::fmt::Debug`         | `Struct { .. }` / multi-line | Mirrors `Debug`; `#` pretty-prints structs. |
| `:x` / `:#x`     | `core::fmt::LowerHex`      | `0x2a`                 | Hexadecimal; `#` prepends `0x`. |
| `:X` / `:#X`     | `core::fmt::UpperHex`      | `0x2A`                 | Uppercase hex; `#` prepends `0x`. |
| `:p` / `:#p`     | `core::fmt::Pointer`       | `0x1f00` / `0x1f00`    | Raw pointers; `#` is accepted for compatibility. |
| `:b` / `:#b`     | `core::fmt::Binary`        | `101010` / `0b101010` | Binary; `#` prepends `0b`. |
| `:o` / `:#o`     | `core::fmt::Octal`         | `52` / `0o52`         | Octal; `#` prepends `0o`. |
| `:e` / `:#e`     | `core::fmt::LowerExp`      | `1.5e-2`              | Scientific notation; `#` forces the decimal point. |
| `:E` / `:#E`     | `core::fmt::UpperExp`      | `1.5E-2`              | Uppercase scientific; `#` forces the decimal point. |

- `TemplateFormatterKind::supports_alternate()` reports whether the `#` flag is
  meaningful for the requested trait (pointer accepts it even though the output
  matches the non-alternate form).
- `TemplateFormatterKind::specifier()` returns the canonical format specifier
  character when one exists, enabling custom derives to re-render placeholders
  in their original style.
- `TemplateFormatter::from_kind(kind, alternate)` reconstructs a formatter from
  the lightweight `TemplateFormatterKind`, making it easy to toggle the
  alternate flag in generated code.

~~~rust
use core::ptr;

use masterror::Error;

#[derive(Debug, Error)]
#[error(
    "debug={payload:?}, hex={id:#x}, ptr={ptr:p}, bin={mask:#b}, \
     oct={mask:o}, lower={ratio:e}, upper={ratio:E}"
)]
struct FormattedError {
    id: u32,
    payload: String,
    ptr: *const u8,
    mask: u8,
    ratio: f32,
}

let err = FormattedError {
    id: 0x2a,
    payload: "hello".into(),
    ptr: ptr::null(),
    mask: 0b1010_0001,
    ratio: 0.15625,
};

let rendered = err.to_string();
assert!(rendered.contains("debug=\"hello\""));
assert!(rendered.contains("hex=0x2a"));
assert!(rendered.contains("ptr=0x0"));
assert!(rendered.contains("bin=0b10100001"));
assert!(rendered.contains("oct=241"));
assert!(rendered.contains("lower=1.5625e-1"));
assert!(rendered.contains("upper=1.5625E-1"));
~~~

~~~rust
use masterror::error::template::{
    ErrorTemplate, TemplateFormatter, TemplateFormatterKind
};

let template = ErrorTemplate::parse("{code:#x} → {payload:?}").expect("parse");
let mut placeholders = template.placeholders();

let code = placeholders.next().expect("code placeholder");
let code_formatter = code.formatter();
assert!(matches!(
    code_formatter,
    TemplateFormatter::LowerHex { alternate: true }
));
let code_kind = code_formatter.kind();
assert_eq!(code_kind, TemplateFormatterKind::LowerHex);
assert!(code_formatter.is_alternate());
assert_eq!(code_kind.specifier(), Some('x'));
assert!(code_kind.supports_alternate());
let lowered = TemplateFormatter::from_kind(code_kind, false);
assert!(matches!(
    lowered,
    TemplateFormatter::LowerHex { alternate: false }
));

let payload = placeholders.next().expect("payload placeholder");
let payload_formatter = payload.formatter();
assert_eq!(
    payload_formatter,
    &TemplateFormatter::Debug { alternate: false }
);
let payload_kind = payload_formatter.kind();
assert_eq!(payload_kind, TemplateFormatterKind::Debug);
assert_eq!(payload_kind.specifier(), Some('?'));
assert!(payload_kind.supports_alternate());
let pretty_debug = TemplateFormatter::from_kind(payload_kind, true);
assert!(matches!(
    pretty_debug,
    TemplateFormatter::Debug { alternate: true }
));
assert!(pretty_debug.is_alternate());
~~~

Display-only format specs (alignment, precision, fill — including `#` as a fill
character) are preserved so you can forward them to `write!` without rebuilding
the fragment:

~~~rust
use masterror::error::template::ErrorTemplate;

let aligned = ErrorTemplate::parse("{value:>8}").expect("parse");
let display = aligned.placeholders().next().expect("display placeholder");
assert_eq!(display.formatter().display_spec(), Some(">8"));
assert_eq!(
    display
        .formatter()
        .format_fragment()
        .as_deref(),
    Some(">8")
);

let hashed = ErrorTemplate::parse("{value:#>4}").expect("parse");
let hash_placeholder = hashed
    .placeholders()
    .next()
    .expect("hash-fill display placeholder");
assert_eq!(hash_placeholder.formatter().display_spec(), Some("#>4"));
assert_eq!(
    hash_placeholder
        .formatter()
        .format_fragment()
        .as_deref(),
    Some("#>4")
);
~~~

> **Compatibility with `thiserror` v2:** the derive understands the extended
> formatter set introduced in `thiserror` 2.x and reports identical diagnostics
> for unsupported specifiers, so migrating existing derives is drop-in.

```rust
use masterror::error::template::{ErrorTemplate, TemplateIdentifier};

let template = ErrorTemplate::parse("{code}: {message}").expect("parse");
let display = template.display_with(|placeholder, f| match placeholder.identifier() {
    TemplateIdentifier::Named("code") => write!(f, "{}", 404),
    TemplateIdentifier::Named("message") => f.write_str("Not Found"),
    _ => Ok(()),
});

assert_eq!(display.to_string(), "404: Not Found");
```

</details>

<details>
  <summary><b>Error response payload</b></summary>

~~~rust
use masterror::{AppError, AppErrorKind, ProblemJson};
use std::time::Duration;

let problem = ProblemJson::from_app_error(
    AppError::new(AppErrorKind::Unauthorized, "Token expired")
        .with_retry_after_duration(Duration::from_secs(30))
        .with_www_authenticate(r#"Bearer realm="api", error="invalid_token""#)
);

assert_eq!(problem.status, 401);
assert_eq!(problem.retry_after, Some(30));
assert_eq!(problem.grpc.expect("grpc").name, "UNAUTHENTICATED");
~~~

</details>

<details>
  <summary><b>Web framework integrations</b></summary>

<details>
  <summary>Axum</summary>

~~~rust
// features = ["axum", "serde_json"]
...
    assert!(payload.is_object());

    #[cfg(target_arch = "wasm32")]
    {
        if let Err(console_err) = err.log_to_browser_console() {
            eprintln!(
                "failed to log to browser console: {:?}",
                console_err.context()
            );
        }
    }

    Ok(())
}
~~~

- On non-WASM targets `log_to_browser_console` returns
  `BrowserConsoleError::UnsupportedTarget`.
- `BrowserConsoleError::context()` exposes optional browser diagnostics for
  logging/telemetry when console logging fails.

</details>

</details>

<details>
  <summary><b>Feature flags</b></summary>

- `axum` — IntoResponse integration with structured JSON bodies
- `actix` — Actix Web ResponseError and Responder implementations
- `openapi` — Generate utoipa OpenAPI schema for ErrorResponse
- `serde_json` — Attach structured JSON details to AppError
- `tracing` — Emit structured tracing events when errors are constructed
- `metrics` — Increment `error_total{code,category}` counter for each AppError
- `backtrace` — Capture lazy `Backtrace` snapshots when telemetry is flushed
- `sqlx` — Classify sqlx_core::Error variants into AppError kinds
- `sqlx-migrate` — Map sqlx::migrate::MigrateError into AppError (Database)
- `reqwest` — Classify reqwest::Error as timeout/network/external API
- `redis` — Map redis::RedisError into cache-aware AppError
- `validator` — Convert validator::ValidationErrors into validation failures
- `config` — Propagate config::ConfigError as configuration issues
- `tokio` — Classify tokio::time::error::Elapsed as timeout
- `multipart` — Handle axum multipart extraction errors
- `teloxide` — Convert teloxide_core::RequestError into domain errors
- `telegram-webapp-sdk` — Surface Telegram WebApp validation failures
- `tonic` — Convert AppError into tonic::Status with redaction
- `frontend` — Log to the browser console and convert to JsValue on WASM
- `turnkey` — Ship Turnkey-specific error taxonomy and conversions

</details>

<details>
  <summary><b>Conversions</b></summary>

- `std::io::Error` → Internal
- `String` → BadRequest
- `sqlx::Error` → NotFound/Database
- `redis::RedisError` → Cache
- `reqwest::Error` → Timeout/Network/ExternalApi
- `axum::extract::multipart::MultipartError` → BadRequest
- `validator::ValidationErrors` → Validation
- `config::ConfigError` → Config
- `tokio::time::error::Elapsed` → Timeout
- `teloxide_core::RequestError` → RateLimited/Network/ExternalApi/Deserialization/Internal
- `telegram_webapp_sdk::utils::validate_init_data::ValidationError` → TelegramAuth

</details>

<details>
  <summary><b>Typical setups</b></summary>

Minimal core:

~~~toml
<<<<<<< HEAD
masterror = { version = "0.15.0", default-features = false }
=======
masterror = { version = "0.14.1", default-features = false }
>>>>>>> 55f45b4b
~~~

API (Axum + JSON + deps):

~~~toml
<<<<<<< HEAD
masterror = { version = "0.15.0", features = [
=======
masterror = { version = "0.14.1", features = [
>>>>>>> 55f45b4b
  "axum", "serde_json", "openapi",
  "sqlx", "reqwest", "redis", "validator", "config", "tokio"
] }
~~~

API (Actix + JSON + deps):

~~~toml
<<<<<<< HEAD
masterror = { version = "0.15.0", features = [
=======
masterror = { version = "0.14.1", features = [
>>>>>>> 55f45b4b
  "actix", "serde_json", "openapi",
  "sqlx", "reqwest", "redis", "validator", "config", "tokio"
] }
~~~

</details>

<details>
  <summary><b>Turnkey</b></summary>

~~~rust
// features = ["turnkey"]
use masterror::turnkey::{classify_turnkey_error, TurnkeyError, TurnkeyErrorKind};
use masterror::{AppError, AppErrorKind};

// Classify a raw SDK/provider error
let kind = classify_turnkey_error("429 Too Many Requests");
assert!(matches!(kind, TurnkeyErrorKind::RateLimited));

// Wrap into AppError
let e = TurnkeyError::new(TurnkeyErrorKind::RateLimited, "throttled upstream");
let app: AppError = e.into();
assert_eq!(app.kind, AppErrorKind::RateLimited);
~~~

</details>

<details>
  <summary><b>Migration 0.2 → 0.3</b></summary>

- Use `ErrorResponse::new(status, AppCode::..., "msg")` instead of legacy
- New helpers: `.with_retry_after_secs`, `.with_retry_after_duration`, `.with_www_authenticate`
- `ErrorResponse::new_legacy` is temporary shim

</details>

<details>
  <summary><b>Versioning & MSRV</b></summary>

Semantic versioning. Breaking API/wire contract → major bump.
MSRV = 1.90 (may raise in minor, never in patch).

</details>

<details>
  <summary><b>Release checklist</b></summary>

1. `cargo +nightly fmt --`
1. `cargo clippy -- -D warnings`
1. `cargo test --all`
1. `cargo build` (regenerates README.md from the template)
1. `cargo doc --no-deps`
1. `cargo package --locked`

</details>

<details>
  <summary><b>Non-goals</b></summary>

- Not a general-purpose error aggregator like `anyhow`
- Not a replacement for your domain errors

</details>

<details>
  <summary><b>License</b></summary>

Apache-2.0 OR MIT, at your option.

</details><|MERGE_RESOLUTION|>--- conflicted
+++ resolved
@@ -38,15 +38,10 @@
 
 ~~~toml
 [dependencies]
-<<<<<<< HEAD
 masterror = { version = "0.15.0", default-features = false }
 # or with features:
 # masterror = { version = "0.15.0", features = [
-=======
-masterror = { version = "0.14.1", default-features = false }
-# or with features:
-# masterror = { version = "0.14.1", features = [
->>>>>>> 55f45b4b
+
 #   "axum", "actix", "openapi", "serde_json",
 #   "tracing", "metrics", "backtrace", "sqlx",
 #   "sqlx-migrate", "reqwest", "redis", "validator",
@@ -84,17 +79,10 @@
 ~~~toml
 [dependencies]
 # lean core
-<<<<<<< HEAD
 masterror = { version = "0.15.0", default-features = false }
 
 # with Axum/Actix + JSON + integrations
 # masterror = { version = "0.15.0", features = [
-=======
-masterror = { version = "0.14.1", default-features = false }
-
-# with Axum/Actix + JSON + integrations
-# masterror = { version = "0.14.1", features = [
->>>>>>> 55f45b4b
 #   "axum", "actix", "openapi", "serde_json",
 #   "tracing", "metrics", "backtrace", "sqlx",
 #   "sqlx-migrate", "reqwest", "redis", "validator",
@@ -732,21 +720,13 @@
 Minimal core:
 
 ~~~toml
-<<<<<<< HEAD
 masterror = { version = "0.15.0", default-features = false }
-=======
-masterror = { version = "0.14.1", default-features = false }
->>>>>>> 55f45b4b
 ~~~
 
 API (Axum + JSON + deps):
 
 ~~~toml
-<<<<<<< HEAD
 masterror = { version = "0.15.0", features = [
-=======
-masterror = { version = "0.14.1", features = [
->>>>>>> 55f45b4b
   "axum", "serde_json", "openapi",
   "sqlx", "reqwest", "redis", "validator", "config", "tokio"
 ] }
@@ -755,11 +735,7 @@
 API (Actix + JSON + deps):
 
 ~~~toml
-<<<<<<< HEAD
 masterror = { version = "0.15.0", features = [
-=======
-masterror = { version = "0.14.1", features = [
->>>>>>> 55f45b4b
   "actix", "serde_json", "openapi",
   "sqlx", "reqwest", "redis", "validator", "config", "tokio"
 ] }

--- conflicted
+++ resolved
@@ -29,15 +29,9 @@
 
 ~~~toml
 [dependencies]
-<<<<<<< HEAD
 masterror = { version = "0.11.0", default-features = false }
 # or with features:
 # masterror = { version = "0.11.0", features = [
-=======
-masterror = { version = "0.10.9", default-features = false }
-# or with features:
-# masterror = { version = "0.10.9", features = [
->>>>>>> 1a3e6d1f
 #   "axum", "actix", "openapi", "serde_json",
 #   "sqlx", "sqlx-migrate", "reqwest", "redis",
 #   "validator", "config", "tokio", "multipart",
@@ -72,17 +66,11 @@
 ~~~toml
 [dependencies]
 # lean core
-<<<<<<< HEAD
 masterror = { version = "0.11.0", default-features = false }
 
 # with Axum/Actix + JSON + integrations
 # masterror = { version = "0.11.0", features = [
-=======
-masterror = { version = "0.10.9", default-features = false }
-
-# with Axum/Actix + JSON + integrations
-# masterror = { version = "0.10.9", features = [
->>>>>>> 1a3e6d1f
+
 #   "axum", "actix", "openapi", "serde_json",
 #   "sqlx", "sqlx-migrate", "reqwest", "redis",
 #   "validator", "config", "tokio", "multipart",
@@ -636,21 +624,13 @@
 Minimal core:
 
 ~~~toml
-<<<<<<< HEAD
 masterror = { version = "0.11.0", default-features = false }
-=======
-masterror = { version = "0.10.9", default-features = false }
->>>>>>> 1a3e6d1f
 ~~~
 
 API (Axum + JSON + deps):
 
 ~~~toml
-<<<<<<< HEAD
 masterror = { version = "0.11.0", features = [
-=======
-masterror = { version = "0.10.9", features = [
->>>>>>> 1a3e6d1f
   "axum", "serde_json", "openapi",
   "sqlx", "reqwest", "redis", "validator", "config", "tokio"
 ] }
@@ -659,11 +639,7 @@
 API (Actix + JSON + deps):
 
 ~~~toml
-<<<<<<< HEAD
 masterror = { version = "0.11.0", features = [
-=======
-masterror = { version = "0.10.9", features = [
->>>>>>> 1a3e6d1f
   "actix", "serde_json", "openapi",
   "sqlx", "reqwest", "redis", "validator", "config", "tokio"
 ] }

--- conflicted
+++ resolved
@@ -1,19 +1,12 @@
 [package]
 name = "masterror-template"
-<<<<<<< HEAD
-version = "0.5.1"
+version = "0.1.1"
 edition = "2024"
 rust-version = "1.90"
-license = "MIT OR Apache-2.0"
 repository = "https://github.com/RAprogramm/masterror"
 readme = "README.md"
 description = "Template utilities for masterror and its derive macros"
-=======
-version = "0.1.1"
-rust-version = "1.90"
-edition = "2024"
+publish = false
 license = "MIT OR Apache-2.0"
-publish = false
->>>>>>> 5dcd519b
 
 [dependencies]
[package]
name = "masterror-template"
<<<<<<< HEAD
version = "0.1.2"
rust-version = "1.90"
=======
version = "0.1.1"
>>>>>>> 0ea4281f
edition = "2024"
rust-version = "1.90"
repository = "https://github.com/RAprogramm/masterror"
readme = "README.md"
description = "Template utilities for masterror and its derive macros"
publish = false
license = "MIT OR Apache-2.0"

[dependencies]<|MERGE_RESOLUTION|>--- conflicted
+++ resolved
@@ -1,13 +1,8 @@
 [package]
 name = "masterror-template"
-<<<<<<< HEAD
 version = "0.1.2"
 rust-version = "1.90"
-=======
-version = "0.1.1"
->>>>>>> 0ea4281f
 edition = "2024"
-rust-version = "1.90"
 repository = "https://github.com/RAprogramm/masterror"
 readme = "README.md"
 description = "Template utilities for masterror and its derive macros"

// SPDX-FileCopyrightText: 2025 RAprogramm <andrey.rozanov.vl@gmail.com>
//
// SPDX-License-Identifier: MIT

<<<<<<< HEAD
use alloc::borrow::Cow;
=======
use alloc::sync::Arc;
>>>>>>> 422aff89
use core::error::Error as CoreError;

use crate::app_error::{Context, Error};

/// Extension trait for enriching `Result` errors with [`Context`].
///
/// The [`ctx`](ResultExt::ctx) method converts the error side of a `Result`
/// into [`Error`] while attaching metadata, category and edit policy captured
/// by [`Context`].
///
/// # Examples
///
/// ```rust
/// use std::io::{Error as IoError, ErrorKind};
///
/// use masterror::{AppErrorKind, Context, ResultExt, field};
///
/// fn validate() -> Result<(), IoError> {
///     Err(IoError::from(ErrorKind::Other))
/// }
///
/// let err = validate()
///     .ctx(|| Context::new(AppErrorKind::Validation).with(field::str("phase", "validate")))
///     .unwrap_err();
///
/// assert_eq!(err.kind, AppErrorKind::Validation);
/// assert!(err.metadata().get("phase").is_some());
/// ```
pub trait ResultExt<T, E> {
    /// Convert an error into [`Error`] using [`Context`] supplied by `build`.
    #[allow(clippy::result_large_err)]
    fn ctx(self, build: impl FnOnce() -> Context) -> Result<T, Error>
    where
        E: CoreError + Send + Sync + 'static;

    /// Wrap the error with a simple context message.
    ///
    /// This is a convenience method equivalent to anyhow's `.context()`.
    /// For more control, use [`ctx`](ResultExt::ctx).
<<<<<<< HEAD
    #[allow(clippy::result_large_err)]
    fn context(self, msg: impl Into<Cow<'static, str>>) -> Result<T, Error>
=======
    ///
    /// # Examples
    ///
    /// ```rust
    /// use std::io::{Error as IoError, ErrorKind};
    ///
    /// use masterror::ResultExt;
    ///
    /// fn read_config() -> Result<String, IoError> {
    ///     Err(IoError::from(ErrorKind::NotFound))
    /// }
    ///
    /// let err = read_config()
    ///     .context("Failed to read config file")
    ///     .unwrap_err();
    ///
    /// assert!(err.source_ref().is_some());
    /// ```
    #[allow(clippy::result_large_err)]
    fn context(self, msg: impl Into<alloc::borrow::Cow<'static, str>>) -> Result<T, Error>
>>>>>>> 422aff89
    where
        E: CoreError + Send + Sync + 'static;
}

impl<T, E> ResultExt<T, E> for Result<T, E> {
    fn ctx(self, build: impl FnOnce() -> Context) -> Result<T, Error>
    where
        E: CoreError + Send + Sync + 'static
    {
        self.map_err(|err| build().into_error(err))
    }

<<<<<<< HEAD
    fn context(self, msg: impl Into<Cow<'static, str>>) -> Result<T, Error>
    where
        E: CoreError + Send + Sync + 'static
    {
        self.map_err(|err| Error::internal(msg).with_source(err))
=======
    fn context(self, msg: impl Into<alloc::borrow::Cow<'static, str>>) -> Result<T, Error>
    where
        E: CoreError + Send + Sync + 'static
    {
        let msg = msg.into();

        self.map_err(|err| {
            let source: Box<dyn CoreError + Send + Sync + 'static> = Box::new(err);

            match source.downcast::<Error>() {
                Ok(app_err) => {
                    let app_err = *app_err;
                    let mut enriched = Error::new_raw(app_err.kind, Some(msg.clone()));

                    enriched.code = app_err.code.clone();
                    enriched.metadata = app_err.metadata.clone();
                    enriched.edit_policy = app_err.edit_policy;
                    enriched.retry = app_err.retry;
                    enriched.www_authenticate = app_err.www_authenticate.clone();
                    #[cfg(feature = "serde_json")]
                    {
                        enriched.details = app_err.details.clone();
                    }
                    #[cfg(not(feature = "serde_json"))]
                    {
                        enriched.details = app_err.details.clone();
                    }
                    #[cfg(feature = "backtrace")]
                    let shared_backtrace = app_err.backtrace_shared();

                    #[cfg(feature = "backtrace")]
                    if let Some(backtrace) = shared_backtrace {
                        enriched = enriched.with_shared_backtrace(backtrace);
                    }

                    enriched.with_context(app_err)
                }
                Err(source) => Error::internal(msg.clone()).with_source_arc(Arc::from(source))
            }
        })
>>>>>>> 422aff89
    }
}

#[cfg(test)]
mod tests {
    #[cfg(feature = "backtrace")]
    use std::sync::Mutex;
    use std::{
        borrow::Cow,
        error::Error as StdError,
        fmt::{Display, Formatter, Result as FmtResult},
        sync::Arc
    };

    use super::ResultExt;
    #[cfg(feature = "backtrace")]
    use crate::app_error::{reset_backtrace_preference, set_backtrace_preference_override};
    use crate::{
        AppCode, AppErrorKind,
        app_error::{Context, Error, FieldValue, MessageEditPolicy},
        field
    };

    #[cfg(feature = "backtrace")]
    static BACKTRACE_ENV_GUARD: Mutex<()> = Mutex::new(());

    #[derive(Debug)]
    struct DummyError;

    impl Display for DummyError {
        fn fmt(&self, f: &mut Formatter<'_>) -> FmtResult {
            f.write_str("dummy")
        }
    }

    impl StdError for DummyError {}

    #[derive(Debug)]
    struct LayeredError {
        inner: DummyError
    }

    impl Display for LayeredError {
        fn fmt(&self, f: &mut Formatter<'_>) -> FmtResult {
            Display::fmt(&self.inner, f)
        }
    }

    impl StdError for LayeredError {
        fn source(&self) -> Option<&(dyn StdError + 'static)> {
            Some(&self.inner)
        }
    }

    #[test]
    fn ctx_preserves_ok() {
        let res: Result<u8, DummyError> = Ok(5);
        let value = res
            .ctx(|| Context::new(AppErrorKind::Internal))
            .expect("ok");
        assert_eq!(value, 5);
    }

    #[test]
    fn ctx_wraps_err_with_context() {
        let result: Result<(), DummyError> = Err(DummyError);
        let err = result
            .ctx(|| {
                Context::new(AppErrorKind::Service)
                    .with(field::str("operation", "sync"))
                    .redact(true)
                    .track_caller()
            })
            .expect_err("err");

        assert_eq!(err.kind, AppErrorKind::Service);
        assert_eq!(err.code, AppCode::Service);
        assert!(matches!(err.edit_policy, MessageEditPolicy::Redact));

        let metadata = err.metadata();
        assert_eq!(
            metadata.get("operation"),
            Some(&FieldValue::Str(Cow::Borrowed("sync")))
        );
        let caller_file = metadata.get("caller.file").expect("caller file field");
        assert_eq!(caller_file, &FieldValue::Str(Cow::Borrowed(file!())));
        assert!(metadata.get("caller.line").is_some());
        assert!(metadata.get("caller.column").is_some());
    }

    #[test]
    fn ctx_preserves_error_chain() {
        let err = Result::<(), LayeredError>::Err(LayeredError {
            inner: DummyError
        })
        .ctx(|| Context::new(AppErrorKind::Internal))
        .expect_err("err");

        let mut source = StdError::source(&err).expect("layered source");
        assert!(source.is::<LayeredError>());
        source = source.source().expect("inner source");
        assert!(source.is::<DummyError>());
    }

    #[derive(Debug, Clone)]
    struct SharedError(Arc<InnerError>);

    #[derive(Debug)]
    struct InnerError;

    impl Display for InnerError {
        fn fmt(&self, f: &mut Formatter<'_>) -> FmtResult {
            f.write_str("inner")
        }
    }

    impl StdError for InnerError {}

    impl Display for SharedError {
        fn fmt(&self, f: &mut Formatter<'_>) -> FmtResult {
            Display::fmt(&*self.0, f)
        }
    }

    impl StdError for SharedError {
        fn source(&self) -> Option<&(dyn StdError + 'static)> {
            Some(&*self.0)
        }
    }

    #[test]
    fn ctx_preserves_source_without_extra_arc_clone() {
        let inner = Arc::new(InnerError);
        let shared = SharedError(inner.clone());
        let err = Result::<(), SharedError>::Err(shared.clone())
            .ctx(|| Context::new(AppErrorKind::Internal))
            .expect_err("err");

        drop(shared);
        assert_eq!(Arc::strong_count(&inner), 2);

        let stored = err
            .source_ref()
            .and_then(|src| src.downcast_ref::<SharedError>())
            .expect("shared source");
        assert!(Arc::ptr_eq(&stored.0, &inner));
    }

    #[cfg(feature = "backtrace")]
    fn with_backtrace_preference(value: Option<bool>, test: impl FnOnce()) {
        let _guard = BACKTRACE_ENV_GUARD.lock().expect("env guard");
        reset_backtrace_preference();
        set_backtrace_preference_override(value);
        test();
        set_backtrace_preference_override(None);
        reset_backtrace_preference();
    }

    #[cfg(feature = "backtrace")]
    #[test]
    fn ctx_respects_backtrace_environment() {
        with_backtrace_preference(Some(false), || {
            let err = Result::<(), DummyError>::Err(DummyError)
                .ctx(|| Context::new(AppErrorKind::Internal))
                .expect_err("err");
            assert!(err.backtrace().is_none());
        });

        with_backtrace_preference(Some(true), || {
            let err = Result::<(), DummyError>::Err(DummyError)
                .ctx(|| Context::new(AppErrorKind::Internal))
                .expect_err("err");
            assert!(err.backtrace().is_some());
        });
    }

    #[test]
    fn context_wraps_with_simple_message() {
        let result: Result<(), DummyError> = Err(DummyError);
        let err = result.context("operation failed").expect_err("err");

        assert_eq!(err.kind, AppErrorKind::Internal);
        assert!(err.source_ref().is_some());
        assert!(err.source_ref().unwrap().is::<DummyError>());
    }

    #[test]
    fn context_preserves_app_error_classification() {
        let base = Error::bad_request("missing flag")
            .with_field(field::str("flag", "beta"))
            .with_code(AppCode::Cache)
            .redactable();

        let err = Result::<(), Error>::Err(base)
            .context("parsing configuration failed")
            .expect_err("err");

        assert_eq!(err.kind, AppErrorKind::BadRequest);
        assert_eq!(err.code, AppCode::Cache);
        assert_eq!(err.message.as_deref(), Some("parsing configuration failed"));
        assert!(matches!(err.edit_policy, MessageEditPolicy::Redact));
        assert_eq!(
            err.metadata().get("flag"),
            Some(&FieldValue::Str(Cow::Borrowed("beta")))
        );

        let source = err
            .source_ref()
            .and_then(|src| src.downcast_ref::<Error>())
            .expect("app error source");
        assert_eq!(source.kind, AppErrorKind::BadRequest);
        assert_eq!(source.message.as_deref(), Some("missing flag"));
    }
}<|MERGE_RESOLUTION|>--- conflicted
+++ resolved
@@ -2,11 +2,7 @@
 //
 // SPDX-License-Identifier: MIT
 
-<<<<<<< HEAD
-use alloc::borrow::Cow;
-=======
-use alloc::sync::Arc;
->>>>>>> 422aff89
+use alloc::{borrow::Cow, sync::Arc};
 use core::error::Error as CoreError;
 
 use crate::app_error::{Context, Error};
@@ -46,10 +42,6 @@
     ///
     /// This is a convenience method equivalent to anyhow's `.context()`.
     /// For more control, use [`ctx`](ResultExt::ctx).
-<<<<<<< HEAD
-    #[allow(clippy::result_large_err)]
-    fn context(self, msg: impl Into<Cow<'static, str>>) -> Result<T, Error>
-=======
     ///
     /// # Examples
     ///
@@ -69,8 +61,7 @@
     /// assert!(err.source_ref().is_some());
     /// ```
     #[allow(clippy::result_large_err)]
-    fn context(self, msg: impl Into<alloc::borrow::Cow<'static, str>>) -> Result<T, Error>
->>>>>>> 422aff89
+    fn context(self, msg: impl Into<Cow<'static, str>>) -> Result<T, Error>
     where
         E: CoreError + Send + Sync + 'static;
 }
@@ -83,14 +74,7 @@
         self.map_err(|err| build().into_error(err))
     }
 
-<<<<<<< HEAD
     fn context(self, msg: impl Into<Cow<'static, str>>) -> Result<T, Error>
-    where
-        E: CoreError + Send + Sync + 'static
-    {
-        self.map_err(|err| Error::internal(msg).with_source(err))
-=======
-    fn context(self, msg: impl Into<alloc::borrow::Cow<'static, str>>) -> Result<T, Error>
     where
         E: CoreError + Send + Sync + 'static
     {
@@ -130,7 +114,6 @@
                 Err(source) => Error::internal(msg.clone()).with_source_arc(Arc::from(source))
             }
         })
->>>>>>> 422aff89
     }
 }
 

--- conflicted
+++ resolved
@@ -124,115 +124,6 @@
 }
 
 #[test]
-<<<<<<< HEAD
-fn from_turnkey_error_kind_to_app_error_kind_unique_label() {
-    let kind: AppErrorKind = TurnkeyErrorKind::UniqueLabel.into();
-    assert_eq!(kind, AppErrorKind::Conflict);
-}
-
-#[test]
-fn from_turnkey_error_kind_to_app_error_kind_rate_limited() {
-    let kind: AppErrorKind = TurnkeyErrorKind::RateLimited.into();
-    assert_eq!(kind, AppErrorKind::RateLimited);
-}
-
-#[test]
-fn from_turnkey_error_kind_to_app_error_kind_timeout() {
-    let kind: AppErrorKind = TurnkeyErrorKind::Timeout.into();
-    assert_eq!(kind, AppErrorKind::Timeout);
-}
-
-#[test]
-fn from_turnkey_error_kind_to_app_error_kind_auth() {
-    let kind: AppErrorKind = TurnkeyErrorKind::Auth.into();
-    assert_eq!(kind, AppErrorKind::Unauthorized);
-}
-
-#[test]
-fn from_turnkey_error_kind_to_app_error_kind_network() {
-    let kind: AppErrorKind = TurnkeyErrorKind::Network.into();
-    assert_eq!(kind, AppErrorKind::Network);
-}
-
-#[test]
-fn from_turnkey_error_kind_to_app_error_kind_service() {
-    let kind: AppErrorKind = TurnkeyErrorKind::Service.into();
-    assert_eq!(kind, AppErrorKind::Turnkey);
-}
-
-#[test]
-fn from_turnkey_error_to_app_error_unique_label() {
-    let err = TurnkeyError::new(TurnkeyErrorKind::UniqueLabel, "label exists");
-    let app_err: AppError = err.into();
-    assert_eq!(app_err.kind, AppErrorKind::Conflict);
-    assert_eq!(app_err.message.as_deref(), Some("label exists"));
-}
-
-#[test]
-fn from_turnkey_error_to_app_error_rate_limited() {
-    let err = TurnkeyError::new(TurnkeyErrorKind::RateLimited, "quota exceeded");
-    let app_err: AppError = err.into();
-    assert_eq!(app_err.kind, AppErrorKind::RateLimited);
-    assert_eq!(app_err.message.as_deref(), Some("quota exceeded"));
-}
-
-#[test]
-fn from_turnkey_error_to_app_error_timeout() {
-    let err = TurnkeyError::new(TurnkeyErrorKind::Timeout, "deadline exceeded");
-    let app_err: AppError = err.into();
-    assert_eq!(app_err.kind, AppErrorKind::Timeout);
-    assert_eq!(app_err.message.as_deref(), Some("deadline exceeded"));
-}
-
-#[test]
-fn from_turnkey_error_to_app_error_auth() {
-    let err = TurnkeyError::new(TurnkeyErrorKind::Auth, "invalid credentials");
-    let app_err: AppError = err.into();
-    assert_eq!(app_err.kind, AppErrorKind::Unauthorized);
-    assert_eq!(app_err.message.as_deref(), Some("invalid credentials"));
-}
-
-#[test]
-fn from_turnkey_error_to_app_error_network() {
-    let err = TurnkeyError::new(TurnkeyErrorKind::Network, "connection refused");
-    let app_err: AppError = err.into();
-    assert_eq!(app_err.kind, AppErrorKind::Network);
-    assert_eq!(app_err.message.as_deref(), Some("connection refused"));
-}
-
-#[test]
-fn from_turnkey_error_to_app_error_service() {
-    let err = TurnkeyError::new(TurnkeyErrorKind::Service, "service error");
-    let app_err: AppError = err.into();
-    assert_eq!(app_err.kind, AppErrorKind::Turnkey);
-    assert_eq!(app_err.message.as_deref(), Some("service error"));
-}
-
-#[test]
-fn from_turnkey_error_preserves_empty_message() {
-    let err = TurnkeyError::new(TurnkeyErrorKind::Timeout, "");
-    let app_err: AppError = err.into();
-    assert_eq!(app_err.message.as_deref(), Some(""));
-}
-
-#[test]
-fn from_turnkey_error_preserves_unicode_message() {
-    let err = TurnkeyError::new(TurnkeyErrorKind::Network, "接続エラー");
-    let app_err: AppError = err.into();
-    assert_eq!(app_err.message.as_deref(), Some("接続エラー"));
-}
-
-#[test]
-fn from_turnkey_error_preserves_long_message() {
-    let long_msg = "x".repeat(5000);
-    let err = TurnkeyError::new(TurnkeyErrorKind::Service, long_msg.clone());
-    let app_err: AppError = err.into();
-    assert_eq!(app_err.message.as_deref(), Some(long_msg.as_str()));
-}
-
-#[test]
-=======
->>>>>>> cebd6abc
 fn turnkey_error_kind_display_unique_label() {
     let kind = TurnkeyErrorKind::UniqueLabel;
     assert_eq!(kind.to_string(), "label already exists");

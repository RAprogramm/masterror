//! Wire-level error payload and HTTP integration.
//!
//! # Purpose
//!
//! [`ErrorResponse`] is a stable JSON structure intended to be returned
//! directly from HTTP handlers. It represents the **public-facing contract**
//! for error reporting in web APIs.
//!
//! It deliberately contains only *safe-to-expose* fields:
//!
//! - [`status`](ErrorResponse::status): HTTP status code chosen by the service
//! - [`code`](ErrorResponse::code): stable, machine-readable error code
//!   ([`AppCode`])
//! - [`message`](ErrorResponse::message): human-oriented, non-sensitive text
//! - [`details`](ErrorResponse::details): optional structured payload
//!   (`serde_json::Value` if the `serde_json` feature is enabled, otherwise
//!   plain text)
//! - [`retry`](ErrorResponse::retry): optional retry advice, rendered as the
//!   `Retry-After` header in HTTP adapters
//! - [`www_authenticate`](ErrorResponse::www_authenticate): optional
//!   authentication challenge string, rendered as the `WWW-Authenticate` header
//!
//! Internal error sources (the [`std::error::Error`] chain inside [`AppError`])
//! are **never leaked** into this type. They should be logged at the boundary,
//! but not serialized into responses.
//!
//! # Example
//!
//! ```rust
//! use masterror::{AppCode, ErrorResponse};
//!
//! let resp = ErrorResponse::new(404, AppCode::NotFound, "User not found")
//!     .expect("status")
//!     .with_retry_after_secs(30);
//! ```
//!
//! With `serde_json` enabled:
//!
//! ```rust
//! # #[cfg(feature = "serde_json")]
//! # {
//! use masterror::{AppCode, ErrorResponse};
//! use serde_json::json;
//!
//! let resp = ErrorResponse::new(422, AppCode::Validation, "Invalid input")
//!     .expect("status")
//!     .with_details_json(json!({"field": "email", "error": "invalid"}));
//! # }
//! ```
//!
//! # Migration note
//!
//! Prior to version 0.3.0, `ErrorResponse::new` accepted only `(status,
//! message)`. This was replaced with `(status, code, message)` to expose a
//! stable machine-readable code. A temporary [`ErrorResponse::new_legacy`] is
//! provided as a deprecated shim.

use std::fmt::{Display, Formatter, Result as FmtResult};

use http::StatusCode;
use serde::{Deserialize, Serialize};
#[cfg(feature = "serde_json")]
use serde_json::Value as JsonValue;
#[cfg(feature = "openapi")]
use utoipa::ToSchema;

use crate::{
    app_error::{AppError, AppResult},
    code::AppCode
};

/// Retry advice intended for API clients.
///
/// When present, HTTP adapters set the `Retry-After` header with the number of
/// seconds.
#[cfg_attr(feature = "openapi", derive(ToSchema))]
#[derive(Debug, Serialize, Deserialize, Clone, Copy, PartialEq, Eq)]
pub struct RetryAdvice {
    /// Number of seconds the client should wait before retrying.
    pub after_seconds: u64
}

/// Public, wire-level error payload for HTTP APIs.
///
/// This type is serialized to JSON (or another transport format) and forms part
/// of the stable wire contract between services and clients.
#[cfg_attr(feature = "openapi", derive(ToSchema))]
#[derive(Debug, Serialize, Deserialize, Clone)]
pub struct ErrorResponse {
    /// HTTP status code (e.g. 404, 422, 500).
    pub status:  u16,
    /// Stable machine-readable error code (enum).
    pub code:    AppCode,
    /// Human-oriented, non-sensitive message.
    pub message: String,

    /// Optional structured details (JSON if `serde_json` is enabled).
    #[serde(skip_serializing_if = "Option::is_none")]
    #[cfg(feature = "serde_json")]
    pub details: Option<JsonValue>,

    /// Optional textual details (if `serde_json` is *not* enabled).
    #[serde(skip_serializing_if = "Option::is_none")]
    #[cfg(not(feature = "serde_json"))]
    pub details: Option<String>,

    /// Optional retry advice. If present, integrations set the `Retry-After`
    /// header.
    #[serde(skip_serializing_if = "Option::is_none")]
    pub retry: Option<RetryAdvice>,

    /// Optional authentication challenge. If present, integrations set the
    /// `WWW-Authenticate` header.
    ///
    /// Example value: `Bearer realm="api", error="invalid_token"`.
    #[serde(skip_serializing_if = "Option::is_none")]
    pub www_authenticate: Option<String>
}

impl ErrorResponse {
    /// Construct a new [`ErrorResponse`] with a status code, a stable
    /// [`AppCode`], and a public message.
    ///
    /// # Errors
    ///
    /// Returns [`AppError`] if `status` is not a valid HTTP status code.
    pub fn new(status: u16, code: AppCode, message: impl Into<String>) -> AppResult<Self> {
        StatusCode::from_u16(status)
            .map_err(|_| AppError::bad_request(format!("invalid HTTP status: {status}")))?;
        Ok(Self {
            status,
            code,
            message: message.into(),
            details: None,
            retry: None,
            www_authenticate: None
        })
    }

    /// Attach plain-text details (available when `serde_json` is disabled).
    #[cfg(not(feature = "serde_json"))]
    #[must_use]
    pub fn with_details_text(mut self, details: impl Into<String>) -> Self {
        self.details = Some(details.into());
        self
    }

    /// Attach structured JSON details (available when `serde_json` is enabled).
    #[cfg(feature = "serde_json")]
    #[must_use]
    pub fn with_details_json(mut self, details: JsonValue) -> Self {
        self.details = Some(details);
        self
    }

    /// Attach retry advice (number of seconds).
    ///
    /// When present, integrations set the `Retry-After` header automatically.
    #[must_use]
    pub fn with_retry_after_secs(mut self, secs: u64) -> Self {
        self.retry = Some(RetryAdvice {
            after_seconds: secs
        });
        self
    }

    /// Attach an authentication challenge string.
    ///
    /// When present, integrations set the `WWW-Authenticate` header
    /// automatically.
    #[must_use]
    pub fn with_www_authenticate(mut self, value: impl Into<String>) -> Self {
        self.www_authenticate = Some(value.into());
        self
    }

    /// Convert numeric [`status`](ErrorResponse::status) into [`StatusCode`].
    ///
    /// Invalid codes default to `StatusCode::INTERNAL_SERVER_ERROR`.
    ///
    /// # Examples
    ///
<<<<<<< HEAD
/// ```
/// use http::StatusCode;
/// use masterror::{AppCode, ErrorResponse};
///
/// let resp = ErrorResponse::new(404, AppCode::NotFound, "missing").expect("status");
/// assert_eq!(resp.status_code(), StatusCode::NOT_FOUND);
/// ```
#[must_use]
pub fn status_code(&self) -> StatusCode {
    StatusCode::from_u16(self.status).unwrap_or(StatusCode::INTERNAL_SERVER_ERROR)
}
=======
    /// ```
    /// use http::StatusCode;
    /// use masterror::{AppCode, ErrorResponse};
    ///
    /// let resp = ErrorResponse::new(404, AppCode::NotFound, "missing").expect("status");
    /// assert_eq!(resp.status_code(), StatusCode::NOT_FOUND);
    /// ```
    #[must_use]
    pub fn status_code(&self) -> StatusCode {
        StatusCode::from_u16(self.status).unwrap_or(StatusCode::INTERNAL_SERVER_ERROR)
    }
>>>>>>> 679e6768
}

/// Legacy constructor retained for migration purposes.
///
/// Deprecated: prefer [`ErrorResponse::new`] with an [`AppCode`] argument.
#[deprecated(note = "Use new(status, code, message) instead")]
impl ErrorResponse {
    /// Construct an error response with only `(status, message)`.
    ///
    /// This defaults the code to [`AppCode::Internal`]. Kept temporarily to
    /// ease migration from versions prior to 0.3.0.
    #[must_use]
    pub fn new_legacy(status: u16, message: impl Into<String>) -> Self {
        let msg = message.into();
        Self::new(status, AppCode::Internal, msg.clone()).unwrap_or(Self {
            status:           500,
            code:             AppCode::Internal,
            message:          msg,
            details:          None,
            retry:            None,
            www_authenticate: None
        })
    }
}

impl Display for ErrorResponse {
    fn fmt(&self, f: &mut Formatter<'_>) -> FmtResult {
        // Concise string form, safe for logs and debugging.
        write!(f, "{} {:?}: {}", self.status, self.code, self.message)
    }
}

impl From<&AppError> for ErrorResponse {
    fn from(err: &AppError) -> Self {
        let status = err.kind.http_status();
        let code = AppCode::from(err.kind);

        let message = err
            .message
            .as_deref()
            .unwrap_or("An error occurred")
            .to_owned();

        Self {
            status,
            code,
            message,
            details: None,
            retry: None,
            www_authenticate: None
        }
    }
}

#[cfg(feature = "axum")]
mod axum_impl {
    //! Axum integration: implements [`IntoResponse`] for [`ErrorResponse`].
    //!
    //! Behavior:
    //! - Serializes the response as JSON with the given status.
    //! - Adds `Retry-After` if [`ErrorResponse::retry`] is present.
    //! - Adds `WWW-Authenticate` if [`ErrorResponse::www_authenticate`] is
    //!   present.

    use axum::{
        Json,
        http::{
            HeaderValue, StatusCode as AxumStatus,
            header::{RETRY_AFTER, WWW_AUTHENTICATE}
        },
        response::{IntoResponse, Response}
    };

    use super::ErrorResponse;
    use crate::AppError;

    impl IntoResponse for ErrorResponse {
        fn into_response(self) -> Response {
            let status =
                AxumStatus::from_u16(self.status).unwrap_or(AxumStatus::INTERNAL_SERVER_ERROR);

            // Serialize JSON body first (borrow self for payload).
            let mut response = (status, Json(&self)).into_response();

            if let Some(retry) = self.retry
                && let Ok(hv) = HeaderValue::from_str(&retry.after_seconds.to_string())
            {
                response.headers_mut().insert(RETRY_AFTER, hv);
            }
            if let Some(ch) = &self.www_authenticate
                && let Ok(hv) = HeaderValue::from_str(ch)
            {
                response.headers_mut().insert(WWW_AUTHENTICATE, hv);
            }

            // Explicitly consume self to satisfy ownership.
            let _ = self;
            response
        }
    }

    /// Convert `AppError` into the stable wire model and reuse its
    /// `IntoResponse`.
    impl IntoResponse for AppError {
        fn into_response(self) -> Response {
            // Use the canonical mapping defined in `From<&AppError> for ErrorResponse`
            let wire: ErrorResponse = (&self).into();
            wire.into_response()
        }
    }
}

#[cfg(feature = "actix")]
mod actix_impl {
    //! Actix integration: implements [`Responder`] for [`ErrorResponse`].
    //!
    //! Behavior:
    //! - Serializes the response as JSON with the given status.
    //! - Adds `Retry-After` if [`ErrorResponse::retry`] is present.
    //! - Adds `WWW-Authenticate` if [`ErrorResponse::www_authenticate`] is
    //!   present.

    use actix_web::{
        HttpRequest, HttpResponse, Responder,
        body::BoxBody,
        http::{
            StatusCode as ActixStatus,
            header::{RETRY_AFTER, WWW_AUTHENTICATE}
        }
    };

    use super::ErrorResponse;

    impl Responder for ErrorResponse {
        type Body = BoxBody;

        fn respond_to(self, _req: &HttpRequest) -> HttpResponse {
<<<<<<< HEAD
            let status =
                ActixStatus::from_u16(self.status).unwrap_or(ActixStatus::INTERNAL_SERVER_ERROR);
=======
            let status = self.status_code();
            let status = ActixStatus::from_u16(status.as_u16())
                .unwrap_or(ActixStatus::INTERNAL_SERVER_ERROR);
>>>>>>> 679e6768

            let mut builder = HttpResponse::build(status);
            if let Some(retry) = self.retry {
                builder.insert_header((RETRY_AFTER, retry.after_seconds.to_string()));
            }
            if let Some(ref ch) = self.www_authenticate {
                // Pass &str, not &String, to satisfy TryIntoHeaderPair
                builder.insert_header((WWW_AUTHENTICATE, ch.as_str()));
            }
            builder.json(self)
        }
    }
}

#[cfg(test)]
mod tests {
    use super::*;
    use crate::AppErrorKind;

    // --- Basic constructors and fields --------------------------------------

    #[test]
    fn new_sets_status_code_and_message() {
        let e = ErrorResponse::new(404, AppCode::NotFound, "missing").expect("status");
        assert_eq!(e.status, 404);
        assert!(matches!(e.code, AppCode::NotFound));
        assert_eq!(e.message, "missing");
        assert!(e.retry.is_none());
        assert!(e.www_authenticate.is_none());
    }

    #[test]
    fn new_rejects_invalid_status() {
        let err = ErrorResponse::new(0, AppCode::Internal, "boom").expect_err("invalid");
        assert!(matches!(err.kind, AppErrorKind::BadRequest));
    }

    #[test]
    fn with_retry_and_www_authenticate_attach_metadata() {
        let e = ErrorResponse::new(401, AppCode::Unauthorized, "auth required")
            .expect("status")
            .with_retry_after_secs(15)
            .with_www_authenticate(r#"Bearer realm="api""#);
        assert_eq!(e.status, 401);
        assert_eq!(e.retry.unwrap().after_seconds, 15);
        assert_eq!(e.www_authenticate.as_deref(), Some(r#"Bearer realm="api""#));
    }

    #[test]
    fn status_code_maps_invalid_to_internal_server_error() {
        use http::StatusCode;
<<<<<<< HEAD
        let valid = ErrorResponse::new(404, AppCode::NotFound, "missing").expect("status");
        assert_eq!(valid.status_code(), StatusCode::NOT_FOUND);

        let mut invalid = valid.clone();
        invalid.status = 1000;
=======

        let valid = ErrorResponse::new(404, AppCode::NotFound, "missing").expect("status");
        assert_eq!(valid.status_code(), StatusCode::NOT_FOUND);

        let invalid = ErrorResponse {
            status:           1000,
            code:             AppCode::Internal,
            message:          "oops".into(),
            details:          None,
            retry:            None,
            www_authenticate: None
        };
>>>>>>> 679e6768
        assert_eq!(invalid.status_code(), StatusCode::INTERNAL_SERVER_ERROR);
    }

    // --- Details: JSON vs text ----------------------------------------------

    #[cfg(feature = "serde_json")]
    #[test]
    fn details_json_are_attached() {
        let payload = serde_json::json!({"field": "email", "error": "invalid"});
        let e = ErrorResponse::new(422, AppCode::Validation, "invalid")
            .expect("status")
            .with_details_json(payload.clone());
        assert_eq!(e.status, 422);
        assert!(e.details.is_some());
        assert_eq!(e.details.unwrap(), payload);
    }

    #[cfg(not(feature = "serde_json"))]
    #[test]
    fn details_text_are_attached() {
        let e = ErrorResponse::new(503, AppCode::DependencyUnavailable, "down")
            .expect("status")
            .with_details_text("retry later");
        assert_eq!(e.status, 503);
        assert_eq!(e.details.as_deref(), Some("retry later"));
    }

    // --- From<&AppError> mapping --------------------------------------------

    #[test]
    fn from_app_error_preserves_status_and_sets_code() {
        let app = crate::AppError::new(AppErrorKind::NotFound, "user");
        let e: ErrorResponse = (&app).into();
        assert_eq!(e.status, 404);
        assert!(matches!(e.code, AppCode::NotFound));
        assert_eq!(e.message, "user");
        assert!(e.retry.is_none());
    }

    #[test]
    fn from_app_error_uses_default_message_when_none() {
        let app = crate::AppError::bare(AppErrorKind::Internal);
        let e: ErrorResponse = (&app).into();
        assert_eq!(e.status, 500);
        assert!(matches!(e.code, AppCode::Internal));
        assert_eq!(e.message, "An error occurred");
    }

    // --- Display formatting --------------------------------------------------

    #[test]
    fn display_is_concise_and_does_not_leak_details() {
        let e = ErrorResponse::new(400, AppCode::BadRequest, "bad").expect("status");
        let s = format!("{}", e);
        assert!(s.contains("400"), "status should be present");
        assert!(
            s.to_lowercase().contains("badrequest")
                || s.contains("BAD_REQUEST")
                || s.contains("BadRequest"),
            "code should be present in some form"
        );
        assert!(s.contains("bad"), "message should be present");
    }

    // --- Legacy constructor (migration shim) --------------------------------

    #[allow(deprecated)]
    #[test]
    fn new_legacy_defaults_to_internal_code() {
        let e = ErrorResponse::new_legacy(500, "boom");
        assert_eq!(e.status, 500);
        assert!(matches!(e.code, AppCode::Internal));
        assert_eq!(e.message, "boom");
    }

    // --- Axum adapter: headers and status -----------------------------------

    #[cfg(feature = "axum")]
    #[test]
    fn axum_into_response_sets_headers_and_status() {
        use axum::{
            http::header::{RETRY_AFTER, WWW_AUTHENTICATE},
            response::IntoResponse
        };

        let resp = ErrorResponse::new(401, AppCode::Unauthorized, "no token")
            .expect("status")
            .with_retry_after_secs(7)
            .with_www_authenticate(r#"Bearer realm="api", error="invalid_token""#)
            .into_response();

        assert_eq!(resp.status(), 401);
        let headers = resp.headers();
        assert_eq!(headers.get(RETRY_AFTER).unwrap(), "7");
        assert_eq!(
            headers.get(WWW_AUTHENTICATE).unwrap(),
            r#"Bearer realm="api", error="invalid_token""#
        );
    }

    // --- Actix adapter: headers and status ----------------------------------

    #[cfg(feature = "actix")]
    #[test]
    fn actix_responder_sets_headers_and_status() {
        use actix_web::{
            Responder,
            http::{
                StatusCode,
                header::{RETRY_AFTER, WWW_AUTHENTICATE}
            },
            test::TestRequest
        };

        // Build ErrorResponse with both headers
        let resp = ErrorResponse::new(429, AppCode::RateLimited, "slow down")
            .expect("status")
            .with_retry_after_secs(42)
            .with_www_authenticate("Bearer");

        // Build a minimal HttpRequest for Responder::respond_to
        let req = TestRequest::default().to_http_request();

        // `respond_to` builds HttpResponse synchronously; we can inspect it.
        let http = resp.respond_to(&req);
        assert_eq!(http.status(), StatusCode::TOO_MANY_REQUESTS);

        let headers = http.headers();
        assert_eq!(headers.get(RETRY_AFTER).unwrap(), "42");
        assert_eq!(headers.get(WWW_AUTHENTICATE).unwrap(), "Bearer");
    }

    #[cfg(feature = "actix")]
    #[test]
    fn actix_responder_no_optional_headers_by_default() {
        use actix_web::{
            Responder,
            http::header::{RETRY_AFTER, WWW_AUTHENTICATE},
            test::TestRequest
        };

        let resp = ErrorResponse::new(500, AppCode::Internal, "boom").expect("status");
        let req = TestRequest::default().to_http_request();
        let http = resp.respond_to(&req);

        let headers = http.headers();
        assert!(headers.get(RETRY_AFTER).is_none());
        assert!(headers.get(WWW_AUTHENTICATE).is_none());
    }

    // --- Serde snapshot-ish check -------------------------------------------

    #[cfg(feature = "serde_json")]
    #[test]
    fn serialized_json_contains_core_fields() {
        let e = ErrorResponse::new(404, AppCode::NotFound, "nope")
            .expect("status")
            .with_retry_after_secs(1);
        let s = serde_json::to_string(&e).expect("serialize");
        // Fast contract sanity checks without tying to exact field order
        assert!(s.contains("\"status\":404"));
        assert!(s.contains("\"code\":\"NOT_FOUND\""));
        assert!(s.contains("\"message\":\"nope\""));
        // Retry advice is serialized as nested object
        assert!(s.contains("\"retry\""));
        assert!(s.contains("\"after_seconds\":1"));
    }

    #[cfg(feature = "axum")]
    #[test]
    fn app_error_into_response_maps_status() {
        use axum::response::IntoResponse;

        use crate::AppErrorKind;

        let app = crate::AppError::new(AppErrorKind::Unauthorized, "no token");
        let resp = app.into_response();
        assert_eq!(resp.status(), 401);
    }
}<|MERGE_RESOLUTION|>--- conflicted
+++ resolved
@@ -180,19 +180,7 @@
     ///
     /// # Examples
     ///
-<<<<<<< HEAD
-/// ```
-/// use http::StatusCode;
-/// use masterror::{AppCode, ErrorResponse};
-///
-/// let resp = ErrorResponse::new(404, AppCode::NotFound, "missing").expect("status");
-/// assert_eq!(resp.status_code(), StatusCode::NOT_FOUND);
-/// ```
-#[must_use]
-pub fn status_code(&self) -> StatusCode {
-    StatusCode::from_u16(self.status).unwrap_or(StatusCode::INTERNAL_SERVER_ERROR)
-}
-=======
+
     /// ```
     /// use http::StatusCode;
     /// use masterror::{AppCode, ErrorResponse};
@@ -204,7 +192,6 @@
     pub fn status_code(&self) -> StatusCode {
         StatusCode::from_u16(self.status).unwrap_or(StatusCode::INTERNAL_SERVER_ERROR)
     }
->>>>>>> 679e6768
 }
 
 /// Legacy constructor retained for migration purposes.
@@ -342,14 +329,9 @@
         type Body = BoxBody;
 
         fn respond_to(self, _req: &HttpRequest) -> HttpResponse {
-<<<<<<< HEAD
-            let status =
-                ActixStatus::from_u16(self.status).unwrap_or(ActixStatus::INTERNAL_SERVER_ERROR);
-=======
             let status = self.status_code();
             let status = ActixStatus::from_u16(status.as_u16())
                 .unwrap_or(ActixStatus::INTERNAL_SERVER_ERROR);
->>>>>>> 679e6768
 
             let mut builder = HttpResponse::build(status);
             if let Some(retry) = self.retry {
@@ -401,13 +383,6 @@
     #[test]
     fn status_code_maps_invalid_to_internal_server_error() {
         use http::StatusCode;
-<<<<<<< HEAD
-        let valid = ErrorResponse::new(404, AppCode::NotFound, "missing").expect("status");
-        assert_eq!(valid.status_code(), StatusCode::NOT_FOUND);
-
-        let mut invalid = valid.clone();
-        invalid.status = 1000;
-=======
 
         let valid = ErrorResponse::new(404, AppCode::NotFound, "missing").expect("status");
         assert_eq!(valid.status_code(), StatusCode::NOT_FOUND);
@@ -420,7 +395,6 @@
             retry:            None,
             www_authenticate: None
         };
->>>>>>> 679e6768
         assert_eq!(invalid.status_code(), StatusCode::INTERNAL_SERVER_ERROR);
     }
 

--- conflicted
+++ resolved
@@ -1,10 +1,6 @@
 [package]
 name = "masterror"
-<<<<<<< HEAD
-version = "0.10.10"
-=======
 version = "0.11.0"
->>>>>>> f4de3c48
 rust-version = "1.90"
 edition = "2024"
 license = "MIT OR Apache-2.0"

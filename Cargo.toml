--- conflicted
+++ resolved
@@ -34,11 +34,8 @@
 
 serde = { version = "1", features = ["derive"] }
 serde_json = { version = "1", optional = true }
-<<<<<<< HEAD
-http = "0.2"
-=======
+
 http = "1"
->>>>>>> c1acec9c
 
 # опциональные интеграции
 axum = { version = "0.8", optional = true, default-features = false, features = [
